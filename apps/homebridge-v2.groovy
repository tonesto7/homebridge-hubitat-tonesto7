--- conflicted
+++ resolved
@@ -57,11 +57,7 @@
 
 // STATICALLY DEFINED VARIABLES
 @Field static final String appVersionFLD  = '3.0.1'
-<<<<<<< HEAD
-//@Field static final String appModifiedFLD = '9-7-2025'
-=======
 //@Field static final String appModifiedFLD = '9-8-2025'
->>>>>>> 164fdfca
 @Field static final String branchFLD      = 'master'
 @Field static final String platformFLD    = 'Hubitat'
 @Field static final String pluginNameFLD  = 'Hubitat-v2'
