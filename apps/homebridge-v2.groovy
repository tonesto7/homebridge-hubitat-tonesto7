/**
 *  Homebridge Hubitat Interface
 *  App footer inspired from Hubitat Package Manager (Thanks @dman2306)
 *
 *  Copyright 2018-2023 Anthony Santilli
 *  Contributions by @nh.schottfam
 */

//file:noinspection GroovySillyAssignment
//file:noinspection GroovyUnusedAssignment
//file:noinspection unused
//file:noinspection GroovyPointlessBoolean
//file:noinspection GroovyFallthrough
//file:noinspection SpellCheckingInspection

import groovy.json.JsonOutput
import groovy.transform.Field
import groovy.transform.CompileStatic

import java.text.SimpleDateFormat
import java.util.concurrent.Semaphore

definition(
    name: 'Homebridge v2',
    namespace: 'tonesto7',
    author: 'Anthony Santilli',
    description: 'Provides the API interface between Homebridge (HomeKit) and ' + platformFLD,
    category: 'My Apps',
    iconUrl:   'https://raw.githubusercontent.com/tonesto7/homebridge-hubitat-tonesto7/master/images/hb_tonesto7.png',
    iconX2Url: 'https://raw.githubusercontent.com/tonesto7/homebridge-hubitat-tonesto7/master/images/hb_tonesto7.png',
    iconX3Url: 'https://raw.githubusercontent.com/tonesto7/homebridge-hubitat-tonesto7/master/images/hb_tonesto7.png',
    importUrl: 'https://raw.githubusercontent.com/tonesto7/homebridge-hubitat-tonesto7/master/apps/homebridge-v2.groovy',
    oauth: true)

preferences {
    page(name: 'startPage')
    page(name: 'mainPage')
    page(name: 'deviceSelectPage')
    page(name: 'changeLogPage')
    page(name: 'capFilterPage')
    page(name: "attrFilterPage")
    page(name: 'developmentPage')
    page(name: 'pluginConfigPage')
    page(name: 'donationPage')
    page(name: 'historyPage')
    page(name: 'deviceDebugPage')
    page(name: 'settingsPage')
    page(name: 'confirmPage')
}

// STATICALLY DEFINED VARIABLES
@Field static final String appVersionFLD  = '2.9.0'
//@Field static final String appModifiedFLD = '08-24-2023'
@Field static final String branchFLD      = 'master'
@Field static final String platformFLD    = 'Hubitat'
@Field static final String pluginNameFLD  = 'Hubitat-v2'
@Field static final Boolean devModeFLD    = false
<<<<<<< HEAD
@Field static final Map minVersionsFLD    = [plugin: 283]
=======
@Field static final Map minVersionsFLD    = [plugin: 290]
>>>>>>> 8b565244
@Field static final String sNULL          = (String) null
@Field static final String sBLANK         = ''
@Field static final String sSPACE         = ' '
@Field static final String sBULLET        = '\u2022'
//@Field static final String sFRNFACE       = '\u2639'
//@Field static final String okSymFLD       = '\u2713'
//@Field static final String notOkSymFLD    = '\u2715'
//@Field static final String sPAUSESymFLD   = '\u275A\u275A'
@Field static final String sEXTNRL        = 'external'
@Field static final String sLINEBR        = '<br>'
@Field static final String sFALSE         = 'false'
@Field static final String sTRUE          = 'true'
@Field static final String sBOOL          = 'bool'
@Field static final String sENUM          = 'enum'
//@Field static final String sTIME          = 'time'
@Field static final String sSVR           = 'svraddr'
@Field static final String sCLN           = ':'
@Field static final String sNLCLN         = 'null:null'
@Field static final String sEVT           = 'evt'
@Field static final String sEVTLOGEN      = 'evtLogEn'
@Field static final String sDBGLOGEN      = 'dbgLogEn'
@Field static final String sDBG           = 'debug'
@Field static final String sUPD           = 'update'
@Field static final String sEVTUPD        = 'EventUpdate'
@Field static final String sAPPJSON       = 'application/json'
@Field static final String sSUCC          = 'Success'
@Field static final String sATK           = 'accessToken'
@Field static final String sMEDIUM        = 'medium'
@Field static final String sSMALL         = 'small'
@Field static final String sCLR4D9        = '#2784D9'
@Field static final String sCLR9B1        = '#0299B1'
@Field static final String sCLRRED        = 'red'
//@Field static final String sCLRRED2       = '#cc2d3b'
@Field static final String sCLRGRY        = 'gray'
@Field static final String sCLRGRN        = 'green'
@Field static final String sCLRGRN2       = '#43d843'
@Field static final String sCLRORG        = 'orange'
@Field static final String sTTM           = 'Tap to modify...'
@Field static final String sTTC           = 'Tap to configure...'
//@Field static final String sTTP           = 'Tap to proceed...'
@Field static final String sTTV           = 'Tap to view...'
@Field static final String sTTS           = 'Tap to select...'
// @Field static final String sPOST          = 'Post'
@Field static final String sASYNCCR       = 'asyncHttpCmdResp'
@Field static final String sLASTWU        = 'lastwebCoREUpdDt'
@Field static final String sINFO          = 'info'
@Field static final String sCMD           = 'command'
@Field static final String sCAP_SW        = 'capability.switch'
@Field static final String sSW            = 'switch'
@Field static final Integer i0            = 0
@Field static final Integer i1            = 1

// IN-MEMORY VARIABLES (Cleared only on HUB REBOOT)

@Field static final Map<String,Map> allowedListFLD = [
    attributes: [
        "acceleration", "alarmSystemStatus", "battery", "button", "carbonDioxideMeasurement", "carbonMonoxide", "colorTemperature", "contact", 
        "coolingSetpoint", "door", "doubleTapped", "energy", "fanMode", "fanState", "fanTargetState", "heatingSetpoint", "held", "hue", "illuminance", 
        "level", "level", "lock", "motion", "mute", "outlet", "power", "powerSource", "presence", "pushed", "saturation", "smoke", "speed", "switch", 
        "tamper", "temperature", "thermostatFanMode", "thermostatMode", "thermostatOperatingState", "thermostatSetPoint", "valve", "volume", "water", "windowShade",
    ],
    capabilities: [
        "AccelerationSensor", "Actuator", "Alarm", "AlarmSystemStatus", "Audio Mute", "Audio Volume", "Battery", "Bulb", "Button",
        "CarbonDioxideMeasurement", "CarbonMonoxideDetector", "ColorControl", "ColorTemperature", "Configuration", "ContactSensor", "Door", "DoorControl", 
        "DoubleTapableButton", "EnergyMeter", "Fan", "FanControl", "FanLight", "GarageDoorControl", "HoldableButton", "IlluminanceMeasurement", "Light", 
        "LightBulb", "Lock", "LockCodes", "Mode", "MotionSensor", "Outlet", "Piston", "Polling", "PowerMeter", "PowerSource", "PresenceSensor", "PushableButton", 
        "Refresh", "RelativeHumidityMeasurement", 
        // "ReleasableButton", 
        "Routine", "Sensor", "SmokeDetector", "Speaker", "Switch", "SwitchLevel", "TamperAlert", 
        "TemperatureMeasurement", "Thermostat", "ThermostatCoolingSetpoint", "ThermostatFanMode", "ThermostatHeatingSetpoint", "ThermostatMode", 
        "ThermostatOperatingState", "ThermostatSetpoint", "Valve", "WaterSensor", "Window", "WindowShade",
    ],
    commands: [
        "armAway", "armHome", "disarm", "auto","heat","cool", "channelDown", "channelUp", "nextTrack", "previousTrack", "emergencyHeat", "fanAuto", 
        "fanCirculate", "fanOn", "flip", "mute", "on", "off", "open", "close", "pause", "push", "hold", "doubleTap", "setColorTemperature", "setHue", 
        "setSaturation", "setCoolingSetpoint", "setFanSpeed", "setHeatingSetpoint", "setLevel", "setPosition", "setSchedule", "setSpeed", 
        "setThermostatFanMode", "setThermostatMode","setThermostatSetpoint","setTiltLevel", "setVolume", "start", "stop", "unmute", "volumeDown", "volumeUp"
    ],
]

@Field static final Map<String, String> attMapFLD = [
    'acceleration': 'Acceleration', 'battery': 'Battery', 'contact': 'Contact', 'energy': 'Energy', 'humidity': 'Humidity', 'illuminance': 'Illuminance',
    'level': 'Level', 'lock': 'Lock', 'motion': 'Motion', 'power': 'Power', 'presence': 'Presence', 'securityKeypad' : 'SecurityKeypad', 'speed': 'FanSpeed', 'switch': 'Switch', 'tamper': 'Tamper',
    'temperature': 'Temp', 'valve': 'Valve', 'pushed': 'PushableButton', 'held': 'HoldableButton', 'doubleTapped': 'DoubleTapableButton'
]

@Field static final Map<String, String> capFilterFLD = [
    'Acceleration': 'AccelerationSensor', 'Battery': 'Battery', 'Button': 'Button', 'ColorControl': 'ColorControl', 'ColorTemperature': 'ColorTemperature', 'Contact': 'ContactSensor', 'Energy': 'EnergyMeter', 'Humidity': 'RelativeHumidityMeasurement',
    'Illuminance': 'IlluminanceMeasurement', 'Level': 'SwitchLevel', 'Lock': 'Lock', 'Motion': 'MotionSensor', 'Power': 'PowerMeter', 'Presence': 'PresenceSensor', 'SecurityKeypad' : 'SecurityKeypad', 'Switch': 'Switch', 'Water': 'WaterSensor',
    'Thermostat': 'Thermostat', 'ThermostatFanMode': 'ThermostatFanMode', 'ThermostatOperatingState': 'ThermostatOperatingState', 'ThermostatSetpoint': 'ThermostatSetpoint', 'ThermostatCoolingSetpoint': 'ThermostatCoolingSetpoint', 'ThermostatHeatingSetpoint': 'ThermostatHeatingSetpoint',
    'Tamper': 'TamperAlert', 'Temp': 'TemperatureMeasurement', 'Valve': 'Valve', 'PushableButton': 'PushableButton', 'HoldableButton': 'HoldableButton', 'DoubleTapableButton': 'DoubleTapableButton',
]

def startPage() {
    if (!getAccessToken()) { return dynamicPage(name: 'mainPage', install: false, uninstall: true) {
        section() { paragraph spanSmBldBr('OAuth Error', sCLRRED) + spanSmBld("OAuth is not Enabled for ${app?.getName()}!.<br><br>Please click remove and Enable Oauth under the Hubitat App Settings in the App Code page.") } }
    } else {
        if (!state.installData) { state.installData = [initVer: appVersionFLD, dt: getDtNow(), updatedDt: getDtNow(), shownDonation: false] }
        healthCheck(true)
        if (showChgLogOk()) { return changeLogPage() }
        if (showDonationOk()) { return donationPage() }
        return mainPage()
    }
}

@Field static List<String> ListVars

static void FILL_ListVars() {
    if(!ListVars){
        List<String> items
        items = deviceSettingKeys().collect { (String)it.key }
        items = items + virtSettingKeys().collect { (String)it.key }
        ListVars = items
    }
}

def mainPage() {
    // Fill up the ListVars array
    FILL_ListVars()
    Boolean isInst = ((Boolean)state.isInstalled == true)
    if (getBoolSetting('enableWebCoRE') && !webCoREFLD) { webCoRE_init() }
    // return dynamicPage(name: 'mainPage', nextPage: (isInst ? 'confirmPage' : sBLANK), install: !isInst, uninstall: true) {
    return dynamicPage(name: 'mainPage', nextPage: sBLANK, install: true, uninstall: true) {
        appInfoSect()
        section(sectHead('Device Configuration:')) {
            String deviceDesc = getSelectedDeviceDescs()
            href 'deviceSelectPage', title: inTS1('Device Selection', 'devices2'), required: false, description: (deviceDesc ? spanSm(deviceDesc, sCLR4D9) : inputFooter('Tap to select devices...', sCLRGRY, true))
        }

        inputDupeValidation()

        section(sectHead('Attribute/Capability Filtering:')) {
            String aFilterDesc = getCustAttrFilterDesc()
            String cFilterDesc = getCapFilterDesc()
            href 'attrFilterPage', title: inTS1('Filter out attributes from your devices', 'filter'), description: aFilterDesc + (attrFiltersSelected() ? inputFooter(sTTM, sCLR4D9) : inputFooter(sTTC, sCLRGRY, true)), required: false
            href 'capFilterPage', title: inTS1('Filter out capabilities from your devices', 'filter'), description: cFilterDesc + (capFiltersSelected() ? inputFooter(sTTM, sCLR4D9) : inputFooter(sTTC, sCLRGRY, true)), required: false
        }

        section(sectHead('Location Options:')) {
            input 'addSecurityDevice', sBOOL, title: inTS1("Allow ${getAlarmSystemName()} Control in HomeKit?", 'alarm_home'), required: false, defaultValue: true, submitOnChange: true
        }

        section(sectHead('HomeBridge Plugin:')) {
            String pluginStatus = getPluginStatusDesc()
            href 'pluginConfigPage', style: 'embedded', required: false, title: inTS1('Generate Config for HomeBridge', sINFO), description: pluginStatus + inputFooter(sTTV, sCLRGRY, true)
        }

        section(sectHead('History Data & Device Debug:')) {
            href 'historyPage', title: inTS1('View Command and Event History', 'backup'), description: inputFooter(sTTV, sCLRGRY, true)
            href 'deviceDebugPage', title: inTS1('View Device Debug Data', sDBG), description: inputFooter(sTTV, sCLRGRY, true)
        }

        section(sectHead("Feature Requests/Issue Reporting"), hideable: true, hidden: true) {
            String issueUrl = "https://github.com/tonesto7/homebridge-hubitat-tonesto7/issues/new?assignees=tonesto7&labels=bug&template=bug_report.md&title=%28BUG%29+&projects=homebridge-hubitat-tonesto7%2F6"
            String featUrl = "https://github.com/tonesto7/homebridge-hubitat-tonesto7/issues/new?assignees=tonesto7&labels=enhancement&template=feature_request.md&title=%5BFeature+Request%5D&projects=homebridge-hubitat-tonesto7%2F6"
            String devUrl = "https://github.com/tonesto7/homebridge-hubitat-tonesto7/issues/new?assignees=tonesto7&labels=device_support&template=device_support.md&title=%5BDevice+Support%5D&projects=homebridge-hubitat-tonesto7%2F6"
            href url: featUrl, style: sEXTNRL, required: false, title: inTS1("New Feature Request", "info"), description: inputFooter("Tap to open browser", sCLRGRY, true)
            href url: devUrl, style: sEXTNRL, required: false, title: inTS1("Device Support", "info"), description: inputFooter("Tap to open browser", sCLRGRY, true)
            href url: issueUrl, style: sEXTNRL, required: false, title: inTS1("Report an Issue", "info"), description: inputFooter("Tap to open browser", sCLRGRY, true)
        }

        section(sectHead('App Preferences:')) {
            String sDesc = getSetDesc()
            href 'settingsPage', title: inTS1('App Settings', 'settings'), description: sDesc
            href 'changeLogPage', title: inTS1('View Changelog', 'change_log'), description: inputFooter(sTTV, sCLRGRY, true)
            label title: inTS1('Label this Instance (optional)', 'name_tag'), description: 'Rename this App', defaultValue: app?.name, required: false
        }

        if (devMode()) {
            section(sectHead('Dev Mode Options')) {
                input 'sendViaNgrok', sBOOL, title: inTS1('Communicate with Plugin via Ngrok Http?', sCMD), defaultValue: false, submitOnChange: true
                if (getBoolSetting('sendViaNgrok')) { input 'ngrokHttpUrl', 'text', title: inTS1('Enter the ngrok code from the url'), required: true, submitOnChange: true }
            }
            section(sectHead('Other Settings:')) {
                input 'restartService', sBOOL, title: inTS1('Restart Homebridge plugin when you press Save?', 'reset'), required: false, defaultValue: false, submitOnChange: true
            }
        }
        if(isInst) {
            section(sectHead('Save Your Settings')) {
                paragraph spanSmBldBr('NOTICE:', sCLRGRY) + spanSm('Once you press <b>Done</b> the Homebridge plugin will refresh your device changes after 15-20 seconds.')
            }
            appFooter()
        }
        clearTestDeviceItems()
    }
}

def pluginConfigPage() {
    return dynamicPage(name: 'pluginConfigPage', title: sBLANK, install: false, uninstall: false) {
        section(sectHead('Plugin Communication Options:')) {
            input 'consider_fan_by_name',   sBOOL, title: inTS1('Use the word Fan in device name to determine if device is a Fan?', sCMD), required: false, defaultValue: true, submitOnChange: true
            input 'consider_light_by_name', sBOOL, title: inTS1('Use the word Light in device name to determine if device is a Light?', sCMD), required: false, defaultValue: false, submitOnChange: true
            input 'use_cloud_endpoint',     sBOOL, title: inTS1('Communicate with Plugin Using Cloud Endpoint?', sCMD), required: false, defaultValue: false, submitOnChange: true
            input 'validate_token',         sBOOL, title: inTS1('Validate AppID & Token for All Communications?', sCMD), required: false, defaultValue: false, submitOnChange: true
            input 'round_levels',           sBOOL, title: inTS1('Round Levels <5% to 0% and >95% to 100%?', sCMD), required: false, defaultValue: true, submitOnChange: true
            input 'temp_unit',              sENUM, title: inTS1('Temperature Unit?', 'temp_unit'), required: true, defaultValue: location?.temperatureScale, options: ['F':'Fahrenheit', 'C':'Celcius'], submitOnChange: true
            // input 'polling_seconds',        number, title: inTS1('Plugin Polls Hubitat for Updates (in Seconds)?', sCMD), required: false, defaultValue: 3600, submitOnChange: true
        }

        section(sectHead('HomeKit Adaptive Lighting')) {
            String url = 'https://www.howtogeek.com/712520/how-to-use-adaptive-lighting-with-apple-homekit-lights/#:~:text=The%20Adaptive%20Lighting%20feature%20was,home%20lights%20throughout%20the%20day.'
            href url: url, style: sEXTNRL, title: inTS1('What is Adaptive Lighting?', sINFO), description: inputFooter('Tap to open in browser', sCLRGRY, true)
            input 'adaptive_lighting',  sBOOL, title: inTS1('Allow Supported Bulbs to Use HomeKit Adaptive Lighting?', sCMD), required: false, defaultValue: true, submitOnChange: true
            if ((Boolean)settings.adaptive_lighting) {
                input 'adaptive_lighting_offset', 'number', title: inTS1('Adaptive Lighting - Offset ColorTemp Conversions by +/- Mireds?', sCMD), range: '-100..100', required: false, defaultValue: 0, submitOnChange: true
            }
        }

        // section(sectHead("Plugin Device Options:")) {
        //     input "round_up_99", sBOOL, title: inTS1("Round Up Devices with 9?", sCMD)), required: false, defaultValue: false, submitOnChange: true
        //     input "temp_unit",          sENUM, title: inTS1("Temperature Unit?", "temp_unit")), required: true, defaultValue: location?.temperatureScale, options: ["F":"Fahrenheit", "C":"Celcius"], submitOnChange: true
        //     input "validate_token",     sBOOL, title: inTS1("Validate AppID & Token for All Communications?", sCMD)), required: false, defaultValue: false, submitOnChange: true
        // }

        section(sectHead('Generated HomeBridge Plugin Platform Config')) {
            paragraph divSm("<textarea rows=23 class='mdl-textfield' readonly='true'>${renderConfig()}</textarea>")
        }

        section(sectHead('Test Communication with Plugin')) {
            String url = "http://${getServerAddress()}/pluginTest"
            href url: url, style: sEXTNRL, title: inTS1('Test Plugin Communication?', sINFO), description: inputFooter('Tap to open in browser', sCLRGRY, true)
        }
    }
}

static def deviceValidationErrors() {
    /*
        NOTE: Define what we require to determine the thermostat is a thermostat so we can support devices like Flair which are custom heat-only thermostats.
    */
    Map reqs = [
        tstat: [ c:['Thermostat Operating State'], a: [r: ['thermostatOperatingState'], o: ['heatingSetpoint', 'coolingSetpoint']] ],
        tstat_heat: [
            c: ['Thermostat Operating State'],
            a: [
                r: ['thermostatOperatingState', 'heatingSetpoint'],
                o: []
            ]
        ]
    ]

    // if(tstatHeatList || tstatCoolList || tstatList || tstatFanList) {}
    return reqs
}

def deviceSelectPage() {
    return dynamicPage(name: 'deviceSelectPage', title: sBLANK, install: false, uninstall: false) {
        section(sectHead('Define Specific Categories:')) {
            paragraph spanSmBldBr('Description:', sCLR4D9) + spanSm('Each category below will adjust the device attributes to make sure they are recognized as the desired device type under HomeKit', sCLR4D9)
            paragraph spanSmBldBr('NOTE: ') + spanSmBldBr('Please do not select a device more than once in the inputs below')

            input 'lightList', sCAP_SW, title: inTS1("Lights: (${lightList ? lightList.size() : 0} Selected)", 'light_on'), description: inputFooter(sTTS, sCLRGRY, true), multiple: true, submitOnChange: true, required: false
            input 'outletList', sCAP_SW, title: inTS1("Outlets: (${outletList ? outletList.size() : 0} Selected)", 'outlet'), description: inputFooter(sTTS, sCLRGRY, true), multiple: true, submitOnChange: true, required: false
            input 'lightNoAlList', sCAP_SW, title: inTS1("Lights (No Adaptive Lighting): (${lightNoAlList ? lightNoAlList.size() : 0} Selected)", 'light_on'), description: inputFooter(sTTS, sCLRGRY, true), multiple: true, submitOnChange: true, required: false
            input 'garageList', 'capability.garageDoorControl', title: inTS1("Garage Doors: (${garageList ? garageList.size() : 0} Selected)", 'garage_door'), description: inputFooter(sTTS, sCLRGRY, true), multiple: true, submitOnChange: true, required: false
            input 'speakerList', sCAP_SW, title: inTS1("Speakers: (${speakerList ? speakerList.size() : 0} Selected)", 'media_player'), description: inputFooter(sTTS, sCLRGRY, true), multiple: true, submitOnChange: true, required: false
            input 'shadesList', 'capability.windowShade', title: inTS1("Window Shades: (${shadesList ? shadesList.size() : 0} Selected)", 'window_shade'), description: inputFooter(sTTS, sCLRGRY, true), multiple: true, submitOnChange: true, required: false
            input 'securityKeypadsList', 'capability.securityKeypad', title: inTS1("Security Keypads: (${securityKeypadsList ? securityKeypadsList.size() : 0} Selected)", 'devices2'), description: inputFooter(sTTS, sCLRGRY, true), multiple: true, submitOnChange: true, required: false
        }
        section(sectHead("Buttons:")) {
            if(pushableButtonList || holdableButtonList || doubleTapableButtonList) {
                paragraph spanSmBldBr("NOTICE:", sCLRRED) +
                        spanSmBr("Buttons are a weird device under HomeKit and don't allow any inbound action under Hubitat. They only allow you to execute actions/automations under HomeKit per button you've configured", sCLRRED) +
                        spanSmBr("Once the remote device is created under HomeKit it will remain in the unconfigured state so find it and configure each button number and pushed/held/tapped event in the Home app.", sCLRRED)
            }
            input "pushableButtonList", "capability.pushableButton", title: inTS1("Pushable Buttons: (${pushableButtonList ? pushableButtonList.size() : 0} Selected)", "button"), description: inputFooter(sTTS, sCLRGRY, true), multiple: true, submitOnChange: true, required: false
            input "holdableButtonList", "capability.holdableButton", title: inTS1("Holdable Buttons: (${holdableButtonList ? holdableButtonList.size() : 0} Selected)", "button"), description: inputFooter(sTTS, sCLRGRY, true), multiple: true, submitOnChange: true, required: false
            input "doubleTapableButtonList", "capability.doubleTapableButton", title: inTS1("Double Tapable Buttons: (${doubleTapableButtonList ? doubleTapableButtonList.size() : 0} Selected)", "button"), description: inputFooter(sTTS, sCLRGRY, true), multiple: true, submitOnChange: true, required: false
        }

        section(sectHead('Fans:')) {
            input 'fanList', sCAP_SW, title: inTS1("Fans: (${fanList ? fanList.size() : 0} Selected)", 'fan_on'), description: inputFooter(sTTS, sCLRGRY, true), multiple: true, submitOnChange: true, required: false
            input 'fan3SpdList', sCAP_SW, title: inTS1("Fans (3 Speeds): (${fan3SpdList ? fan3SpdList.size() : 0} Selected)", 'fan_on'), description: inputFooter(sTTS, sCLRGRY, true), multiple: true, submitOnChange: true, required: false
            input 'fan4SpdList', sCAP_SW, title: inTS1("Fans (4 Speeds): (${fan4SpdList ? fan4SpdList.size() : 0} Selected)", 'fan_on'), description: inputFooter(sTTS, sCLRGRY, true), multiple: true, submitOnChange: true, required: false
            input 'fan5SpdList', sCAP_SW, title: inTS1("Fans (5 Speeds): (${fan5SpdList ? fan5SpdList.size() : 0} Selected)", 'fan_on'), description: inputFooter(sTTS, sCLRGRY, true), multiple: true, submitOnChange: true, required: false
        }

        section(sectHead('Thermostats:')) {
            input 'tstatList', 'capability.thermostat', title: inTS1("Thermostats: (${tstatList ? tstatList.size() : 0} Selected)", 'thermostat'), description: inputFooter(sTTS, sCLRGRY, true), multiple: true, submitOnChange: true, required: false
            input 'tstatFanList', 'capability.thermostat', title: inTS1("Thermostats + Fan: (${tstatFanList ? tstatFanList.size() : 0} Selected)", 'thermostat'), description: inputFooter(sTTS, sCLRGRY, true), multiple: true, submitOnChange: true, required: false
            input 'tstatCoolList', 'capability.thermostat', title: inTS1("Cool Only Thermostats: (${tstatCoolList ? tstatCoolList.size() : 0} Selected)", 'thermostat'), description: inputFooter(sTTS, sCLRGRY, true), multiple: true, submitOnChange: true, required: false
            input 'tstatHeatList', 'capability.thermostat', title: inTS1("Heat Only Thermostats: (${tstatHeatList ? tstatHeatList.size() : 0} Selected)", 'thermostat'), description: inputFooter(sTTS, sCLRGRY, true), multiple: true, submitOnChange: true, required: false
        }

        section(sectHead('All Other Devices:')) {
            input 'sensorList', 'capability.sensor', title: inTS1("Sensors: (${sensorList ? sensorList.size() : 0} Selected)", 'sensors'), description: inputFooter(sTTS, sCLRGRY, true), multiple: true, submitOnChange: true, required: false
            input 'switchList', sCAP_SW, title: inTS1("Switches: (${switchList ? switchList.size() : 0} Selected)", sSW), description: inputFooter(sTTS, sCLRGRY, true), multiple: true, submitOnChange: true, required: false
            input 'deviceList', 'capability.*', title: inTS1("Others: (${deviceList ? deviceList.size() : 0} Selected)", 'devices2'), description: inputFooter(sTTS, sCLRGRY, true), multiple: true, submitOnChange: true, required: false
        }

        section(sectHead('Create Devices for Modes in HomeKit?')) {
            paragraph spanSmBldBr('What are these for?', sCLRGRY) + spanSm("Creates a virtual device for selected modes in HomeKit.<br> ${sBULLET} The switch will be ON when that mode is active.", sCLRGRY)
            List modes = ((List)location?.getModes())?.sort { it?.name }?.collect { [(it?.id):it?.name] }
            input 'modeList', sENUM, title: inTS1('Create Devices for these Modes', 'mode'), required: false, description: inputFooter(sTTS, sCLRGRY, true), multiple: true, options: modes, submitOnChange: true
        }

        section(sectHead('Create Devices for WebCoRE Pistons in HomeKit?')) {
            input 'enableWebCoRE', sBOOL, title: inTS1('Enable webCoRE Integration', webCore_icon()), required: false, defaultValue: false, submitOnChange: true
            if (getBoolSetting('enableWebCoRE')) {
                if (!webCoREFLD) { webCoRE_init() }
                paragraph spanSmBldBr('What are these for?', sCLRGRY) + spanSm("Creates a virtual device for selected pistons in HomeKit.<br> ${sBULLET} These are useful for use in Home Kit scenes", sCLRGRY)
                List<Map> pistons = webCoRE_list()
                input 'pistonList', sENUM, title: inTS1('Create Devices for these Pistons', webCore_icon()), required: false, description: inputFooter(sTTS, sCLRGRY, true), multiple: true, options: pistons, submitOnChange: true
            } else { webCoREFLD = [:]; unsubscribe(webCoRE_handle());  remTsVal(sLASTWU) }
        }
        inputDupeValidation()
    }
}

def settingsPage() {
    return dynamicPage(name: 'settingsPage', title: sBLANK, install: false, uninstall: false) {
        section(sectHead('Logging:')) {
            input 'showCmdLogs', sBOOL, title: inTS1('Show Command Events?', sDBG), required: false, defaultValue: true, submitOnChange: true
            input 'showEventLogs', sBOOL, title: inTS1('Show Device/Location Events? (Turns Off After 2 hours)', sDBG), required: false, defaultValue: true, submitOnChange: true
            input 'showDebugLogs', sBOOL, title: inTS1('Show Detailed Logging? (Turns Off After 2 hours)', sDBG), required: false, defaultValue: false, submitOnChange: true
        }
        section(sectHead('Security:')) {
            paragraph spanSmBldBr('Description:', sCLRGRY) + spanSm('This will allow you to clear you existing app accessToken and force a new one to be created.<br>You will need to update the homebridge config with the new token in order to continue using hubitat with HomeKit', sCLRGRY)
            input 'resetAppToken', sBOOL, title: inTS1('Revoke and Recreate App Access Token?', 'reset'), defaultValue: false, submitOnChange: true
            if (getBoolSetting('resetAppToken')) { settingUpdate('resetAppToken', sFALSE, sBOOL); resetAppToken() }
        }
    }
}

private void resetAppToken() {
    logWarn('resetAppToken | Current Access Token Removed...')
    state.remove('accessToken')
    if (getAccessToken()) {
        logInfo('resetAppToken | New Access Token Created...')
    }
    remTsVal(sSVR)
}

private String getSelectedDeviceDescs() {
    List tl
    Boolean conf; conf=false
    for (String m in ListVars){
        if(!conf){
            tl = getListSetting(m)
            if(conf || tl.size()) { conf=true }
        }
    }
    String desc; desc= sNULL
    Integer devCnt = getDeviceCnt()
    if (conf) {
        //static Map<String,String> fanSettingKeys() {
        Integer fansize = 0
        List<String> items = fanSettingKeys().collect { (String)it.key }
        items.each { String item ->
            fansize += getListSetting(item).size()
        }

        Integer sz
        String s
        Map<String,String> akeys = deviceSettingKeys() + virtSettingKeys()
        items = [] + ListVars - items //fanSettingKeys()
        desc  = sBLANK
        items.each { String item ->
            tl = getListSetting(item)
            sz = tl.size()
            s = tl.size() > 1 ? akeys[item] : akeys[item].replace('Devices','Device')
            desc += tl.size() > 0 ? spanSmBld(s) + spanSmBr(" (${sz})") : sBLANK
        }
        desc += fansize > 0 ? spanSmBld("Fan Device${fansize > 1 ? 's' : sBLANK}") + spanSmBr(" (${fansize})") : sBLANK
        desc += getBoolSetting('addSecurityDevice') ? spanSmBld('HSM') + spanSmBr(' (1)') : sBLANK
        desc += htmlLine(sCLR4D9, 150)
        desc += spanSmBld('Devices Selected:')  + spanSmBr(" (${devCnt})")
        desc += (devCnt > 149) ? lineBr() + spanSmBld('NOTICE: ', sCLRRED) + spanSmBr('Homebridge only allows 149 Devices per HomeKit Bridge!!!', sCLRRED) : sBLANK
        desc += inputFooter(sTTM)
    }
    return desc
}

private void resetCapFilters() {
    List<String> remKeys = ((Map<String,Object>)settings).findAll { ((String)it.key).startsWith('remove') }.collect { (String)it.key }
    if (remKeys?.size() > 0) {
        remKeys.each { String k->
            settingRemove(k)
        }
    }
    settingRemove("customCapFilters")
}

private Boolean capFiltersSelected() {
    Map cFilters = parseCustomFilterStr((String)settings.customCapFilters ?: sBLANK)
    Map perDev = cFilters?.perDevice ?: [:]
    List<String> global = cFilters?.global ?: []
    if (perDev && perDev?.keySet()?.size() || global && global?.size()) {
        return true
    }
    return ( ((Map<String,Object>)settings).findAll { ((String)it.key).startsWith('remove') && it.value }.collect { (String)it.key })?.size() > 0
}

private String getCapFilterDesc() {
    String desc; desc = sBLANK
    List<String> remKeys = ((Map<String,Object>)settings).findAll { ((String)it.key).startsWith('remove') && it.value != null }.collect { (String)it.key }
    if (remKeys?.size()) {
        remKeys.sort().each { String k->
            String capName = k.replaceAll('remove', sBLANK)
            Integer capSize = settings[k]?.size()
            desc += spanSmBr("${capName}: (${capSize}) Device(s)", sCLR4D9)
        }
    }
    if(desc.size() > 0) {
        desc += spanSmBr("", sCLR4D9)
    }
    List<String> capItems
    capItems = (String)settings.customCapFilters ? ((String)settings.customCapFilters).split(',').collect { String it ->  it.trim() } : []
    if (capItems?.size()) {
        capItems = capItems.unique().sort()
        desc += spanSmBr("Custom Capabilities: (${capItems.size()})", sCLR4D9)
        capItems.each { String cap->
            desc += spanSmBr(" ${sBULLET} ${cap}", sCLR4D9)
        }
    }
    return desc
}

private List<String> getCustCapFilters() {
    List<String> capItems = (String)settings.customCapFilters ? ((String)settings.customCapFilters).split(',').collect { String it -> it.trim() } : []
    return capItems?.size() ? capItems.unique().sort() : []
}

private void resetAttrFilters() {
    settingRemove('customAttrFilters')
}

private Boolean attrFiltersSelected() {
    Map cFilters = parseCustomFilterStr((String)settings.customAttrFilters ?: sBLANK)
    Map perDev = cFilters?.perDevice ?: [:]
    List<String> global = cFilters?.global ?: []
    if (perDev && perDev?.keySet()?.size() || global && global?.size()) {
        return true
    }
    return false
}

private String getCustAttrFilterDesc() {
    String desc; desc = sBLANK
    Map cFilters = parseCustomFilterStr((String)settings.customAttrFilters ?: sBLANK)
    // log.debug "getCustAttrFilterDesc | customFilters: ${cFilters}"
    Map perDev = cFilters?.perDevice ?: [:]
    List<String> global = cFilters?.global ?: []

    if (perDev && perDev.keySet()?.size()) {
        desc += spanSmBr("Per-Device Attributes: (${perDev.keySet().size()})", sCLR4D9)
        // perDev.each { String dev, Object attrsObj ->
        //     List attrs = attrsObj instanceof List ? attrsObj : attrsObj.toList()
        //     desc += spanSmBr("${dev}:", sCLR4D9)
        //     attrs.each { String attr->
        //         desc += spanSmBr(" ${sBULLET} ${attr}", sCLR4D9)
        //     }
        // }
    }

    if (global && global.size()) {
        List<String> attrItems = global.unique().sort()
        desc += spanSmBr("Global Attributes: (${attrItems.size()})", sCLR4D9)
        attrItems.each { String attr->
            desc += spanSmBr(" ${sBULLET} ${attr}", sCLR4D9)
        }
    }

    return desc
}

private void inputDupeValidation() {
    Map<String,Map<String,List>> clnUp = (['d': [:], 'o': [:]] as Map<String,Map<String, List>>)
    Map<String,String> dMap
    dMap = [:] + deviceSettingKeys()
    dMap.remove('pushableButtonList'); dMap.remove('holdableButtonList'); dMap.remove('doubleTapableButtonList')
    dMap.remove('deviceList'); dMap.remove('sensorList'); dMap.remove('switchList')
    Map<String,Map<String,String>> items = [
        d: dMap,
        o: ['deviceList': 'Other', 'sensorList': 'Sensor', 'switchList': 'Switch']
    ]
    items.d.each { String k, String v->
        List priItems = (settings."${k}"?.size()) ? settings."${k}"?.collect { (String)it?.getDisplayName() } : null
        if (priItems && priItems.size()) {
            items.d.each { String k2, String v2->
                List secItems = (settings."${k2}"?.size()) ? settings."${k2}"?.collect { (String)it?.getDisplayName() } : null
                if (k != k2 && secItems) {
                    secItems?.retainAll(priItems)
                    if (secItems?.size()) {
                        clnUp.d[k2] = clnUp?.d[k2] ?: []
                        clnUp.d[k2] = (clnUp?.d[k2] + secItems)?.unique()
                    }
                }
            }

            items.o.each { String k2, String v2->
                List secItems = (settings."${k2}"?.size()) ? settings."${k2}"?.collect { (String) it?.getDisplayName() } : null
                if (secItems) {
                    secItems?.retainAll(priItems)
                    if (secItems?.size()) {
                        clnUp.o[k2] = clnUp?.o[k2] ?: []
                        clnUp.o[k2] = (clnUp?.o[k2] + secItems)?.unique()
                    }
                }
            }
        }
    }
    String out; out = sBLANK
    Boolean show,first
    show = false
    first = true
    if (clnUp.d.size() > 0) {
        show = true
        clnUp.d.each { String k, List v->
            out += (first ? sBLANK : lineBr()) + spanBldBr("${items?.d[k]}:")
            out += spanBr(v.collect { " ${sBULLET} " + it.toString() }?.join(sLINEBR))
            first = false
        }
    }
    if (clnUp.o.size() > 0) {
        show = true
        clnUp.o.each { String k, List v->
            out += (first ? sBLANK : lineBr()) + spanBldBr("${items?.o[k]}:")
            out += spanBr(v.collect { " ${sBULLET} " + it.toString() }?.join(sLINEBR))
            first = false
        }
    }
    if (show && out) {
        section(sectHead('Duplicate Device Validation:')) {
            paragraph spanBldBr('These Inputs Contain the Same Devices:', sCLRRED) + spanSmBr(out, sCLRRED) + spanSmBld('Please remove these duplicate items!', sCLRRED)
        }
    }
}

String getSetDesc() {
    List s = []
    if (getBoolSetting('showEventLogs') || getBoolDefSetting('showEventLogs',true)) s.push("${sBULLET} Device Event Logging")
    if (getBoolSetting('showCmdLogs') || getBoolDefSetting('showCmdLogs',true)) s.push("${sBULLET} Command Event Logging")
    if (getBoolSetting('showDebugLogs')) s.push("${sBULLET} Debug Logging")
    return s.size() > 0 ? spanSmBr("${s.join('<br>')}", sCLR4D9) + inputFooter(sTTM, sCLR4D9) : inputFooter(sTTC, sCLRGRY, true)
}

def historyPage() {
    return dynamicPage(name: 'historyPage', title: sBLANK, install: false, uninstall: false) {
        List<Map> cHist = getCmdHistory()?.sort { (Long)it.gt }?.reverse()
        List<Map> eHist = getEvtHistory()?.sort { (Long)it.gt }?.reverse()
        section() {
            paragraph spanSmBldBr('Notice:', sCLRGRY, sINFO) + spanSm('This history is only stored in memory.  It is erased after every code update and Hub reboot.', sCLRGRY)
        }
        section(sectHead("Last (${cHist.size()}) Commands Received From HomeKit:")) {
            if (cHist.size() > 0) {
                cHist.each { Map c ->
                    List hList = []
                    hList.push([name: 'Device:', val: c?.data?.device])
                    hList.push([name: 'Command:', val: c?.data?.cmd])
                    if (c?.data?.value1) hList.push([name: 'Value1:', val: c?.data?.value1])
                    if (c?.data?.value2) hList.push([name: 'Value2:', val: c?.data?.value2])
                    if (c?.data?.execTime) hList.push([name: 'ExecTime:', val: "${c?.data?.execTime}ms"])
                    hList.push([name: 'Date:', val: c.dt])
                    if (hList.size()) { paragraph kvListToHtmlTable(hList, sCLR4D9) }
                }
            } else { paragraph spanSm('No Command History Found...', sCLRGRY) }
        }
        section(sectHead("Last (${eHist.size()}) Events Sent to HomeKit:")) {
            if (eHist.size() > 0) {
                eHist.each { Map h->
                    List hList = []
                    hList.push([name: 'Device:', val: h?.data?.device])
                    hList.push([name: 'Event:', val: h?.data?.name])
                    if (h?.data?.value) hList.push([name: 'Value:', val: h?.data?.value])
                    if (h?.data?.execTime) hList.push([name: 'ExecTime:', val: "${h?.data?.execTime}ms"])
                    if (hList.size()) { paragraph spanSmBldBr((String)h.dt, sCLR4D9) + kvListToHtmlTable(hList, sCLR4D9) }
                }
            } else { paragraph spanSm('No Event History Found...', sCLRGRY) }
        }
    }
}

private static String kvListToHtmlTable(List tabList, String color=sCLRGRY) {
    String str; str = sBLANK
    if (tabList?.size()) {
        str += "<table style='border: 1px solid ${color};border-collapse: collapse;'>"
        tabList.each { it->
            str += "<tr style='border: 1px solid ${color};'><td style='border: 1px solid ${color};padding: 0px 3px 0px 3px;'>${spanSmBld((String)it.name)}</td><td style='border: 1px solid ${color};padding: 0px 3px 0px 3px;'>${spanSmBr("${it.val}")}</td></tr>"
        }
        str += '</table>'
    }
    return str
}

def capFilterPage() {
    return dynamicPage(name: 'capFilterPage', title: 'Capability Filtering', install: false, uninstall: false) {
        section(sectHead('Restrict Temp Device Creation')) {
            input 'noTemp', sBOOL, title: inTS1('Remove Temperature from All Contacts and Water Sensors?', 'temperature'), required: false, defaultValue: false, submitOnChange: true
            if (getBoolSetting('noTemp')) {
                input 'sensorAllowTemp', 'capability.sensor', title: inTS1('Allow Temps on these sensors', 'temperature'), description: inputFooter(sTTS, sCLRGRY, true), multiple: true, submitOnChange: true, required: false
            }
        }
        section(sectHead('Remove Sensor Capabilities')) {
            paragraph spanSmBldBr('Description:', sCLRGRY) + spanSm('These inputs will remove specific capabilities from a device preventing the addition of unwanted characteristics in devices under HomeKit', sCLRGRY)
            input 'removeAcceleration', 'capability.accelerationSensor', title: inTS1('Remove Acceleration from these Devices', 'acceleration'), description: inputFooter(sTTS, sCLRGRY, true), multiple: true, submitOnChange: true, required: false
            input 'removeBattery', 'capability.battery', title: inTS1('Remove Battery from these Devices', 'battery'), description: inputFooter(sTTS, sCLRGRY, true), multiple: true, submitOnChange: true, required: false
            input 'removeContact', 'capability.contactSensor', title: inTS1('Remove Contact from these Devices', 'contact'), description: inputFooter(sTTS, sCLRGRY, true), multiple: true, submitOnChange: true, required: false
            // input "removeEnergy", "capability.energyMeter", title: inTS1("Remove Energy Meter from these Devices", "power"), description: inputFooter(sTTS, sCLRGRY, true), multiple: true, submitOnChange: true, required: false
            input 'removeHumidity', 'capability.relativeHumidityMeasurement', title: inTS1('Remove Humidity from these Devices', 'humidity'), description: inputFooter(sTTS, sCLRGRY, true), multiple: true, submitOnChange: true, required: false
            input 'removeIlluminance', 'capability.illuminanceMeasurement', title: inTS1('Remove Illuminance from these Devices', 'illuminance'), description: inputFooter(sTTS, sCLRGRY, true), multiple: true, submitOnChange: true, required: false
            input 'removeMotion', 'capability.motionSensor', title: inTS1('Remove Motion from these Devices', 'motion'), description: inputFooter(sTTS, sCLRGRY, true), multiple: true, submitOnChange: true, required: false
            // input "removePower", "capability.powerMeter", title: inTS1("Remove Power Meter from these Devices", "power"), description: inputFooter(sTTS, sCLRGRY, true), multiple: true, submitOnChange: true, required: false
            input 'removePresence', 'capability.presenceSensor', title: inTS1('Remove Presence from these Devices', 'presence'), description: inputFooter(sTTS, sCLRGRY, true), multiple: true, submitOnChange: true, required: false
            input 'removeTamper', 'capability.tamperAlert', title: inTS1('Remove Tamper from these Devices', 'tamper'), description: inputFooter(sTTS, sCLRGRY, true), multiple: true, submitOnChange: true, required: false
            input 'removeTemp', 'capability.temperatureMeasurement', title: inTS1('Remove Temperature from these Devices', 'temperature'), description: inputFooter(sTTS, sCLRGRY, true), multiple: true, submitOnChange: true, required: false
            input 'removeWater', 'capability.waterSensor', title: inTS1('Remove Water from these Devices', 'water'), description: inputFooter(sTTS, sCLRGRY, true), multiple: true, submitOnChange: true, required: false
        }

        section(sectHead('Remove Actuator Capabilities')) {
            paragraph spanSmBldBr('Description:', sCLRGRY) + spanSm('These inputs will remove specific capabilities from a device preventing the addition of unwanted characteristics in devices under HomeKit', sCLRGRY)
            input 'removeColorControl', 'capability.colorControl', title: inTS1('Remove ColorControl from these Devices', 'color'), description: inputFooter(sTTS, sCLRGRY, true), multiple: true, submitOnChange: true, required: false
            input 'removeColorTemperature', 'capability.colorTemperature', title: inTS1('Remove ColorTemperature from these Devices', 'color'), description: inputFooter(sTTS, sCLRGRY, true), multiple: true, submitOnChange: true, required: false
            input 'removeLevel', 'capability.switchLevel', title: inTS1('Remove Level from these Devices', 'speed_knob'), description: inputFooter(sTTS, sCLRGRY, true), multiple: true, submitOnChange: true, required: false
            input 'removeLock', 'capability.lock', title: inTS1('Remove Lock from these Devices', 'lock'), description: inputFooter(sTTS, sCLRGRY, true), multiple: true, submitOnChange: true, required: false
            input 'removeSwitch', sCAP_SW, title: inTS1('Remove Switch from these Devices', sSW), description: inputFooter(sTTS, sCLRGRY, true), multiple: true, submitOnChange: true, required: false
            input 'removeValve', 'capability.valve', title: inTS1('Remove Valve from these Devices', 'valve'), description: inputFooter(sTTS, sCLRGRY, true), multiple: true, submitOnChange: true, required: false
        }

        section(sectHead('Remove Thermostats Capabilities')) {
            paragraph spanSmBldBr('Description:', sCLRGRY) + spanSm('These inputs allow you to remove certain capabilities from thermostats allowing you to customize your experience in HomeKit (Certain Items may break the Thermostat under HomeKit)', sCLRGRY)
            input 'removeThermostat', 'capability.thermostat', title: inTS1('Remove Thermostat from these Devices', 'thermostat'), description: inputFooter(sTTS, sCLRGRY, true), multiple: true, submitOnChange: true, required: false
            input 'removeThermostatFanMode', 'capability.thermostat', title: inTS1('Remove Thermostat Fan from these Devices', 'thermostat'), description: inputFooter(sTTS, sCLRGRY, true), multiple: true, submitOnChange: true, required: false
            input 'removeThermostatCoolingSetpoint', 'capability.thermostat', title: inTS1('Remove Thermostat Cooling from these Devices', 'thermostat'), description: inputFooter(sTTS, sCLRGRY, true), multiple: true, submitOnChange: true, required: false
            input 'removeThermostatHeatingSetpoint', 'capability.thermostat', title: inTS1('Remove Thermostat Heating from these Devices', 'thermostat'), description: inputFooter(sTTS, sCLRGRY, true), multiple: true, submitOnChange: true, required: false
            input 'removeThermostatMode', 'capability.thermostat', title: inTS1('Remove Thermostat Modes from these Devices', 'thermostat'), description: inputFooter(sTTS, sCLRGRY, true), multiple: true, submitOnChange: true, required: false
        }

        section(sectHead('Remove Buttons Capabilities')) {
            input "removeHoldableButton", "capability.holdableButton", title: inTS1("Remove Holdable Buttons from these Devices", "button"), description: inputFooter(sTTS, sCLRGRY, true), multiple: true, submitOnChange: true, required: false
            input "removeDoubleTapableButton", "capability.doubleTapableButton", title: inTS1("Remove Double Tapable Buttons from these Devices", "button"), description: inputFooter(sTTS, sCLRGRY, true), multiple: true, submitOnChange: true, required: false
            input "removePushableButton", "capability.pushableButton", title: inTS1("Remove Pushable Buttons from these Devices", "button"), description: inputFooter(sTTS, sCLRGRY, true), multiple: true, submitOnChange: true, required: false
        }

        section(sectHead('Custom Capabilities')) {
            paragraph spanSmBldBr('Description:', sCLRGRY) + spanSm('This input allows you to define custom capabilities per device and/or globally to prevent unwanted characteristics in devices under HomeKit', sCLRGRY) + 
                spanSmBr("There are 2 ways to format the data:", sCLRGRY) + 
                spanSmBr(" ${sBULLET} To filter out a specific device capabilities wrap the item in brackets like [device_id1:Battery,Temperature], [device_id2:Acceleration,Illuminance]", sCLRGRY) +
                spanSmBr(" ${sBULLET} To filter out an capabilities from all devices don't use brackets", sCLRGRY) + 
                spanSmBr(" ${sBULLET} Make sure to separate each type (per-device and global) with a comma (,)") + 
                spanSmBr(" ${sBULLET} Use the Device Debug page to see if your filter is working...", sCLRGRY) +
                spanSmBr("Here is an example of mixing per-device and global filters: [device_id1:Battery,Temperature], [device_id2:Acceleration,Illuminance], SwitchLevel", sCLRORG)
            input "customCapFilters", "textarea", title: inTS1("Enter custom capabilities", "filter"), description: "Enter the filters using the format mentioned above...",  submitOnChange: true, required: false
        }

        section(sectHead('Reset Filters:'), hideable: true, hidden: true) {
            input 'resetCapFilters', sBOOL, title: inTS1('Clear All Capability Filters?', 'reset'), required: false, defaultValue: false, submitOnChange: true
            if (settings.resetCapFilters) { settingUpdate('resetCapFilters', sFALSE, sBOOL); resetCapFilters() }
        }
    }
}

def attrFilterPage() {
    return dynamicPage(name: 'attrFilterPage', title: 'Attribute Filtering', install: false, uninstall: false) {
        section(sectHead('Custom Attributes')) {
            paragraph spanSmBldBr('Description:', sCLRGRY) + spanSm('This input allows you to define custom attributes per device or globally to prevent subsciption events and/or the addition of unwanted characteristics in devices under HomeKit', sCLRGRY) + 
                spanSmBr("There are 2 ways to format the data:", sCLRGRY) + 
                spanSmBr(" ${sBULLET} To filter out a specific device attributes wrap the item in brackets like [device_id1:speed,switch], [device_id2:temperature,motion]", sCLRGRY) +
                spanSmBr(" ${sBULLET} To filter out an attribute from all devices don't use brackets", sCLRGRY) + 
                spanSmBr(" ${sBULLET} Make sure to separate each type (per-device and global) with a comma (,)") + 
                spanSmBr(" ${sBULLET} Use the Device Debug page to see if your filter is working...", sCLRGRY) +
                spanSmBr("Here is an example of mixing per-device and global filters: [device_id1:speed,switch], [device_id2:temperature,motion], temperature", sCLRORG)
            input "customAttrFilters", "textarea", title: inTS1("Enter custom attributes", "filter"), description: "Enter the filters using the format mentioned above...",  submitOnChange: true, required: false
        }

        section(sectHead('Reset Filters:'), hideable: true, hidden: true) {
            input 'resetAttrFilters', sBOOL, title: inTS1('Clear All Attibute Filters?', 'reset'), required: false, defaultValue: false, submitOnChange: true
            if (settings.resetAttrFilters) { settingUpdate('resetAttrFilters', sFALSE, sBOOL); resetAttrFilters() }
        }
    }
}

def donationPage() {
    return dynamicPage(name: 'donationPage', title: sBLANK, nextPage: 'mainPage', install: false, uninstall: false) {
        section(sBLANK) {
            String str; str = sBLANK
            str += spanSmBldBr('Hello User,') + spanSmBr("Please forgive the interuption but it's been 30 days since you installed/updated this App and I wanted to present you with this one time reminder that donations are accepted (We do not require them).")
            str += spanSmBr("If you have been enjoying the software and devices please remember that we have spent thousand's of hours of our spare time working on features and stability for those applications and devices.")
            str += spanSmBr('If you have already donated, thank you very much for your support!')
            str += spanSmBr('If you are just not interested in donating please ignore this message')
            str += spanSm('Thanks again for using Homebridge Hubitat')
            paragraph divSm(str, sCLRRED)
            input 'sentDonation', sBOOL, title: inTS1('Already Donated?'), defaultValue: false, submitOnChange: true
            href url: textDonateLink(), style: sEXTNRL, required: false, title: inTS1('Donations', 'donations'), description: inputFooter('Tap to open in browser', sCLRGRY, true)
        }
        updInstData('shownDonation', true)
    }
}

def confirmPage() {
    return dynamicPage(name: 'confirmPage', title: sBLANK, install: true, uninstall:true) {
        section(sectHead('Confirmation Page')) {
            paragraph spanSmBldBr('NOTICE:', sCLRGRY) + spanSm('The plugin no longer requires a restart to apply device changes in this app to HomeKit.<br><br>Once you press <b>Done</b> the Homebridge plugin will refresh your device changes after 15-20 seconds.')
        }
        appFooter()
    }
}

def deviceDebugPage() {
    return dynamicPage(name: 'deviceDebugPage', title: sBLANK, install: false, uninstall: false) {
        section(sectHead('View All Device Data Sent to HomeBridge:')) {
            href url: getAppEndpointUrl('alldevices'), style: sEXTNRL, required: false, title: inTS1('View Device Data Sent to Homebridge...', sINFO), description: sBLANK, disabled: true
        }

        if (devMode()) {
            section(sectHead('TimeStamp Debug Data:')) {
                Map tsMap = tsDtMapFLD[(String)app.getId().toString()] ?: [:]
                paragraph "${tsMap}"
            }
        }

        section(sectHead('View Individual Device Data:')) {
            paragraph spanSmBldBr('NOTICE:', sCLRGRY) + spanSm("Do you have a device that's not working under homekit like you want?<br> ${sBULLET} Select a device from one of the inputs below and it will show you all data about the device.", sCLRGRY)
            input 'debug_device', 'capability.*', title: inTS1('All Devices:', 'devices2'), description: inputFooter(sTTS, sCLRGRY, true), multiple: false, submitOnChange: true, required: false
        }
        if (debug_other || debug_sensor || debug_switch || debug_garage || debug_tstat || debug_device) {
            section(sectHead('Device Data:'), hideable: false, hidden: false) {
                String desc; desc = viewDeviceDebugPretty()
                if (desc) {
                    // paragraph spanSmBld('Device Data:', sCLR4D9)
                    paragraph divSm(desc, sCLRGRY)
                } else {
                    paragraph spanSmBld('No Device Data Received', sCLRRED)
                }
            }
            section(sectHead('Device Data (JSON):'), hideable: false, hidden: false) {
                // paragraph spanSmBld('Device Data:', sCLR4D9)
                paragraph divSm("<textarea rows='30' class='mdl-textfield' readonly='true'>${viewDeviceDebugAsJson()}</textarea>", sCLRGRY)
            }
        }
    }
}

void clearTestDeviceItems() {
    settingRemove('debug_device')
}

private String viewDeviceDebugPretty() {
    def sDev; sDev = null
    if (debug_device) { sDev = debug_device }
    Map devData = getDeviceDebugMap(sDev)
    String desc = sNULL
    if(devData) {
        desc = spanMdBldBr(strUnder('MetaData:'), sCLR4D9)
        desc += spanSmBld('DisplayName:')      + spanSmBr(" ${devData?.name}", sCLRGRY)
        desc += spanSmBld('BaseName:')         + spanSmBr(" ${devData?.basename}", sCLRGRY)
        desc += spanSmBld('DeviceID:')         + spanSmBr(" ${devData?.deviceid}", sCLRGRY)
        desc += spanSmBld('Status:')           + spanSmBr(" ${devData?.status}", sCLRGRY)
        desc += spanSmBld('Manufacturer:')     + spanSmBr(" ${devData?.manufacturer}", sCLRGRY)
        desc += spanSmBld('Model:')            + spanSmBr(" ${devData?.model}", sCLRGRY)
        desc += spanSmBld('DeviceNetworkId:')  + spanSmBr(" ${devData?.deviceNetworkId}", sCLRGRY)
        desc += spanSmBld('LastActivity:')     + spanSmBr(" ${devData?.lastActivity}", sCLRGRY)

        // List device attributes
        desc += lineBr() +  spanMdBldBr(strUnder('Attributes:'), sCLR4D9)
        if(devData.attributes.size()) {
            devData.attributes.keySet().sort().each { att ->
                Boolean ck = (devData.attributes_filtered.contains(att))
                def val = devData.attributes[att]
                String clr = (ck ? sCLRGRY : sCLRGRN)
                String status = (ck ? 'Filtered' : 'Allowed')
                desc += spanSm(" ${sBULLET} ") + (ck ? spanSmBr(att + ": ${val.toString()}" + " (${status})", clr) : spanSmBldBr(att + ": ${val.toString()}" + " (${status})", clr)) 
            }
        } else { desc += spanSmBldBr('No Attributes Found', sCLRRED) }

        // List device capabilities
        desc += lineBr() +  spanMdBldBr(strUnder('Capabilities:'), sCLR4D9)
        if(devData.capabilities.size()) {
            devData.capabilities.sort().each { cap ->
                Boolean ck = (devData.capabilities_filtered.contains(cap))
                String clr = (ck ? sCLRGRY : sCLRGRN)
                String status = (ck ? 'Filtered' : 'Allowed')
                desc += spanSm(" ${sBULLET} ") + (ck ? spanSmBr(cap + " (${status})", clr) : spanSmBldBr(cap + " (${status})", clr)) 
            }
        } else { desc += spanSmBldBr('No Capabilities Found', sCLRRED) }

        // List device commands
        desc += lineBr() +  spanMdBldBr(strUnder('Commands:'), sCLR4D9)
        if(devData.commands.size()) {
            devData.commands.sort().each { cmd ->
                Boolean ck = (devData.commands_filtered.contains(cmd))
                String clr = (ck ? sCLRGRY : sCLRGRN)
                String status = (ck ? 'Filtered' : 'Allowed')
                desc += spanSm(" ${sBULLET} ") + (ck ? spanSmBr(cmd + " (${status})", clr) : spanSmBldBr(cmd + " (${status})", clr)) 
            }
        } else { desc += spanSmBldBr('No Commands Found', sCLRRED) }

        // List event history
        desc += lineBr() +  spanMdBldBr(strUnder('Event History:'), sCLR4D9)
        if(devData.eventHistory.size()) {
            devData.eventHistory.sort().each { evt ->                
                desc += spanSmBr(" ${sBULLET} ${evt}", sCLRGRY)
            }
        } else { desc += spanSmBldBr('No Events Found', sCLRRED) }
    }
    return desc
}

private String viewDeviceDebugAsJson() {
    def sDev; sDev = null
    if (debug_other)  { sDev = debug_other  }
    if (debug_sensor) { sDev = debug_sensor }
    if (debug_switch) { sDev = debug_switch }
    if (debug_garage) { sDev = debug_garage }
    if (debug_tstat)  { sDev = debug_tstat  }
    if (debug_device) { sDev = debug_device }
    String json = new JsonOutput().toJson(getDeviceDebugMap(sDev))
    String jsonStr = new JsonOutput().prettyPrint(json)
    return jsonStr
}

private Map getDeviceDebugMap(dev) {
    Map r; r = [result: 'No Data Returned']
    if (dev) {
        def aa
        try {
            r = [:]
            r.name = dev.displayName?.toString()?.replaceAll("[#\$()!%&@^']", sBLANK)
            r.basename = dev.getName()
            r.deviceid = dev.getId()
            r.status = dev.getStatus()
            r.manufacturer = dev.manufacturerName ?: 'Unknown'
            r.model = dev?.modelName ?: dev?.getTypeName()
            r.deviceNetworkId = dev.getDeviceNetworkId()
            aa = dev.getLastActivity()
            r.lastActivity = aa ?: null
            r.capabilities = dev.capabilities?.collect { (String)it.name }?.unique()?.sort() ?: []
            aa = deviceCapabilityList(dev)
            r.capabilities_processed = aa ?: [:]
            r.capabilities_filtered = filteredOutCaps(dev) ?: []
            r.commands = dev.supportedCommands?.collect { (String)it.name }?.unique()?.sort() ?: []
            aa = deviceCommandList(dev).sort { it?.key }
            r.commands_processed = aa ?: [:]
            r.commands_filtered = filteredOutCommands(dev) ?: []
            aa = getDeviceFlags(dev)
            r.customflags = aa ?: [:]
            r.attributes = [:]
            dev.supportedAttributes?.collect { (String)it.name }?.unique()?.sort()?.each { String it -> r.attributes[it] = dev.currentValue(it) }
            aa = deviceAttributeList(dev).sort { it?.key }
            r.attributes_processed = aa ?: [:]
            r.attributes_filtered = filteredOutAttrs(dev) ?: []
            r.eventHistory = dev.eventsSince(new Date() - 1, [max: 20])?.collect { "${it?.date} | [${it?.name}] | (${it?.value}${it?.unit ? " ${it.unit}" : sBLANK})" }
        } catch (ex) {
            logError("Error while generating device data: ${ex}", ex)
        }
    }
    return r
}

private Integer getDeviceCnt(Boolean phyOnly=false) {
    List devices; devices= []
    List items = deviceSettingKeys().collect { (String)it.key }
    items?.each { String item ->
        List si= (List)settings[item]
        if (si && si.size() > 0)
            devices = devices + si.collect { (String)"device_${(String)it.getId()}" }
    }
    if (!phyOnly) {
        virtSettingKeys().collect { (String)it.key }.each { String item->
            List si= (List)settings[item]
            if (si && si.size() > 0) {
                String aa = item.replaceAll('List', sBLANK)
                devices = devices + si.collect { "${aa}_${it}".toString() }
            }
        }
    }
    Integer dSize; dSize = devices.unique().size()
    dSize = dSize ?: 0
    if (getBoolSetting('addSecurityDevice')) { dSize = dSize + 1 }
    return dSize
}

def installed() {
    logDebug("${(String)app.name} | installed() has been called...")
    state.installData = [initVer: appVersionFLD, dt: getDtNow(), updatedDt: 'Not Set', showDonation: false, shownChgLog: true]
    initialize()
}

def updated() {
    logDebug("${(String)app.name} | updated() has been called...")
    if (!state.installData) { state.installData = [initVer: appVersionFLD, dt: getDtNow(), updatedDt: getDtNow(), shownDonation: false] }
    unsubscribe()
    appCleanup()
    initialize()
    remTsVal(sLASTWU)
    if (getBoolSetting('enableWebCoRE')) { webCoRE_poll(true) }
}

def initialize() {
    state.isInstalled = true
    remTsVal(sSVR)
    if (getAccessToken()) {
        subscribeToEvts()
        runEvery5Minutes('healthCheck')
        if (settings.showEventLogs && getLastTsValSecs(sEVTLOGEN, 0) == 0) { updTsVal(sEVTLOGEN) }
        if (settings.showDebugLogs && getLastTsValSecs(sDBGLOGEN, 0) == 0) { updTsVal(sDBGLOGEN) }
    } else { logError('initialize error: Unable to get or generate app access token') }
}

Boolean getAccessToken(Boolean disableRetry=false) {
    try {
        if (!state.accessToken) {
            state.accessToken = createAccessToken()
            remTsVal(sSVR)
            logWarn('App Access Token Missing... Generating New Token!!!')
            return true
        }
        return true
    } catch (ex) {
        if (!disableRetry) {
            enableOauth() // can fail depending on security settings
            return getAccessToken(true)
        } else {
            String msg = "Error: OAuth is not Enabled for ${app.getName()}!. Please click remove and Enable Oauth under in the HE console 'Apps Code'"
            logError("getAccessToken Exception: ${msg}",ex)
            return false
        }
    }
}

private void enableOauth() {
    Map params = [
        uri: "http://localhost:8080/app/edit/update?_action_update=Update&oauthEnabled=true&id=${app.appTypeId}".toString(),
        headers: ['Content-Type':'text/html;charset=utf-8']
    ]
    try {
        httpPost(params) { resp ->
            //LogTrace("response data: ${resp.data}")
        }
    } catch (ex) {
        logError("enableOauth something went wrong: ${ex}", ex)
    }
}

void subscribeToEvts() {
    runIn(6, 'registerDevices')
    logInfo('Starting Device Subscription Process...')
    if (getBoolSetting('addSecurityDevice')) {
        logInfo('Subscribed to (HSM AlarmSystem Events)')
        subscribe(location, 'hsmStatus', changeHandler)
        subscribe(location, 'hsmAlert', changeHandler)
    }
    if ((List)settings.modeList) {
        logInfo("Subscribed to (${((List)settings.modeList).size() ?: 0} Location Modes)")
        subscribe(location, 'mode', changeHandler)
    }
    if (getBoolSetting('enableWebCoRE')) { webCoRE_init() }
}

private void healthCheck(Boolean ui=false) {
    checkVersionData()
    if (checkIfCodeUpdated(ui)) {
        logWarn('Code Version Change Detected... Health Check will occur on next cycle.')
        updated()
        return
    }
    webCoRE_poll()
    Integer lastUpd = getLastTsValSecs('lastActTs')
    Integer evtLogSec = getLastTsValSecs(sEVTLOGEN, 0)
    Integer dbgLogSec = getLastTsValSecs(sDBGLOGEN, 0)
    // log.debug "evtLogSec: $evtLogSec | dbgLogSec: $dbgLogSec"
    if (!ui && lastUpd > 14400) { remTsVal(sSVR) }

    if (evtLogSec > 60*60*2 && getBoolSetting('showEventLogs')) { logWarn("Turning OFF Event Logs | It's been (${getLastTsValSecs(sEVTLOGEN, 0)} sec)"); remTsVal(sEVTLOGEN); settingUpdate('showEventLogs', sFALSE, sBOOL) }
    else if (evtLogSec == 0 && getBoolSetting('showEventLogs')) { updTsVal(sEVTLOGEN) }
    if (dbgLogSec > 60*60*2 && getBoolSetting('showDebugLogs')) { logWarn("Turning OFF Debug Logs | It's been (${getLastTsValSecs(sDBGLOGEN, 0)} sec)"); remTsVal(sDBGLOGEN); settingUpdate('showDebugLogs', sFALSE, sBOOL) }
    else if (dbgLogSec == 0 && getBoolSetting('showDebugLogs')) { updTsVal(sDBGLOGEN) }
}

Boolean checkIfCodeUpdated(Boolean ui=false) {
    //if(!ui) logDebug("Code versions: ${state.codeVersions}")
    if (state.codeVersions?.mainApp != appVersionFLD) {
        updCodeVerMap('mainApp', appVersionFLD)
        Map iData = state.installData ?: [:]
        iData['updatedDt'] = getDtNow()
        iData['shownChgLog'] = false
        if (iData?.shownDonation == null) {
            iData['shownDonation'] = false
        }
        state.installData = iData
        logInfo('Code Version Change Detected... | Re-Initializing Homebridge App in 5 seconds')
        return true
    }
    return false
}

private void appCleanup() {
    List<String> removeItems = ['hubPlatform', 'cmdHistory', 'evtHistory', 'tsDtMap', 'lastMode', 'pollBlocked', 'devchanges', 'subscriptionRenewed']
    if (state.directIP && state.directPort) { // old cleanup
        state.pluginDetails = [
            directIP: state.directIP,
            directPort: state.directPort
        ]
        removeItems.push('directIP')
        removeItems.push('directPort')
    }
    removeItems.each { String it -> if (state?.containsKey(it)) state.remove(it) }
    List<String> removeSettings = ['removeColorTemp', 'hubitatQueryString']
    removeSettings.each { String it -> if (settings.containsKey(it)) settingRemove(it) }
}

private List renderDevices() {
    Map<String,Object> devMap = [:]
    List devList = []
    List items; items = deviceSettingKeys().collect { (String)it.key }
    items = items + virtSettingKeys().collect { (String)it.key }
    items.each { String item ->
        List tl= getListSetting(item)
        if (tl.size()) {
            tl.each { dev->
                Map<String,Object> devObj
                try {
                    devObj = getDeviceData(item, dev)
                    devObj = devObj != null ? devObj : [:]
                    if (devObj.size() > 0) { devMap[(String)devObj.deviceid] = devObj }
                } catch (ex) {
                    logError("Setting key $item Device (${dev?.displayName}) | Render Exception: ${ex.message}", ex)
                }
            }
        }
    }
    if (getBoolSetting('addSecurityDevice')) { devList?.push(getSecurityDevice()) }
    if (devMap.size() > 0) { devMap.sort { (String)it.value.name }?.each { k, v-> devList.push(v) } }
    return devList
}

private Map performPluginTest(){
    Map params = [
        uri: "http://localhost:8080/app/edit/update?_action_update=Update&oauthEnabled=true&id=${app.appTypeId}".toString(),
        headers: ['Content-Type':'text/html;charset=utf-8']
    ]
    try {
        httpPost(params) { resp ->
            //LogTrace("response data: ${resp.data}")
        }
    } catch (ex) {
        logError("enableOauth something went wrong: ${ex}", ex)
    }
}

private Map<String,Object> getDeviceData(String type, sItem) {
    // log.debug "getDeviceData($type, $sItem)"
    String curType; curType= 'device'
    String devId; devId= sBLANK //= sItem.toString()
    Boolean isVirtual; isVirtual= false
    String firmware; firmware= sNULL
    String name; name= sNULL
    Map optFlags = [:]
    def attrVal; attrVal= null
    def obj //= null
    switch (type) {
        case 'pistonList':
            isVirtual = true
            curType = 'Piston'
            optFlags['virtual_piston'] = 1
            devId = sItem.toString()
            obj = getPistonById(devId)
            if (obj) {
                name = 'Piston - ' + obj?.name
                attrVal = 'off'
            }
            break
        case 'modeList':
            isVirtual = true
            curType = 'Mode'
            optFlags['virtual_mode'] = 1
            obj = getModeById(sItem.toString())
            if (obj) {
// BUGFIX for modes deviceId may not be unique vs. device.id
                devId = 'm_'+sItem.toString()
                name = 'Mode - ' + (String)obj.name
                attrVal = modeSwitchState((String)obj.name)
            }
            break
        case 'securityKeypadsList':
            curType = 'Security Keypad'
        default:
            obj = sItem
            // Define firmware variable and initialize it out of device handler attribute`
            try {
                if (sItem?.hasAttribute('firmware')) { firmware = sItem?.currentValue('firmware')?.toString() }
            } catch (ignored) { firmware = sNULL }
            break
    }
    if (curType && obj) {
        if (curType == 'Security Keypad') {
            return [
                name: sItem?.displayName?.toString()?.replaceAll("[#\$()!%&@^']", sBLANK),
                basename: sItem?.name,
                deviceid: "securityKeypad_${sItem?.id}",
                status: sItem?.status,
                manufacturerName: sItem?.manufacturerName ?: pluginNameFLD,
                modelName: sItem?.modelName ?: sItem?.getTypeName(),
                serialNumber: sItem?.getDeviceNetworkId(),
                firmwareVersion: firmware ?: '1.0.0',
                lastTime: sItem?.getLastActivity() ?: null,
                capabilities: ['Alarm System Status': 1, 'Alarm': 1],
                commands: [],
                attributes: ['alarmSystemStatus': getSecurityKeypadMode(((String)sItem?.currentValue('securityKeypad')?.toString()))]
            ]
        }
        else {
            return [
                name: !isVirtual ? sItem?.displayName?.toString()?.replaceAll("[#\$()!%&@^']", sBLANK) : name?.toString()?.replaceAll("[#\$()!%&@^']", sBLANK),
                basename: !isVirtual ? sItem?.name : name,
                deviceid: !isVirtual ? sItem?.id : devId,
                status: !isVirtual ? sItem?.status : 'Online',
                manufacturerName: (!isVirtual ? sItem?.manufacturerName : pluginNameFLD) ?: pluginNameFLD,
                modelName: !isVirtual ? (sItem?.modelName ?: sItem?.getTypeName()) : curType+" Device",
                serialNumber: !isVirtual ? sItem?.getDeviceNetworkId() : curType+devId,
                firmwareVersion: firmware ?: '1.0.0',
                lastTime: !isVirtual ? (sItem?.getLastActivity() ?: null) : wnow(),
                capabilities: !isVirtual ? deviceCapabilityList(sItem) : [(curType) : 1],
                commands: !isVirtual ? deviceCommandList(sItem) : [on: 1],
                deviceflags: !isVirtual ? getDeviceFlags(sItem) : optFlags,
                attributes: !isVirtual ? deviceAttributeList(sItem) : [(sSW): attrVal]
            ]
        }
    }
    return null
}

String modeSwitchState(String mode) {
    return ((String)location?.getMode() == mode) ? 'on' : 'off'
}

def getSecurityDevice() {
    return [
        name: getAlarmSystemName(),
        basename: getAlarmSystemName(),
        deviceid: "alarmSystemStatus_${location?.id}",
        status: 'ACTIVE',
        manufacturerName: pluginNameFLD,
        modelName: getAlarmSystemName(),
        serialNumber: getAlarmSystemName(true),
        firmwareVersion: '1.0.0',
        lastTime: null,
        capabilities: ['Alarm System Status': 1, 'Alarm': 1],
        commands: [],
        attributes: ['alarmSystemStatus': getSecurityStatus()]
    ]
}

Map getDeviceFlags(device) {
    Map<String, Integer> opts = [:]
    [fan3SpdList: "fan_3_spd", fan4SpdList: "fan_4_spd", fan5SpdList: "fan_5_spd",
     lightNoAlList: "light_no_al"].each { String k, String v ->
        if (isDeviceInInput(k, (String)device.getId())) {
            opts[v] = 1
        }
    }
    // if(opts?.size()>0) log.debug "opts: ${opts}"
    return opts
}

def findDevice(String dev_id) {
    List allDevs; allDevs= []
    deviceSettingKeys().collect { (String)it.key }?.each { String key->
        List setL = getListSetting(key)
        allDevs = allDevs + (setL ?: [])
    }
    def aa = allDevs.find { (String)it.getId() == dev_id }
    return aa ?: null
}

static def authError() {
    return [error: 'Permission denied']
}

static String getAlarmSystemName(Boolean abbr=false) {
    return (abbr ? 'HSM' : 'Hubitat Safety Monitor')
}

String getSecurityStatus(Boolean retInt=false) {
    String cur = (String)location.hsmStatus
    /*if (retInt) {
        switch (cur) {
            case 'armedHome':
            case 'stay':
                return 0
            case 'armedAway':
            case 'away':
                return 1
            case 'armedNight':
            case 'night':
                return 2
            case 'disarmed':
            case 'off':
                return 3
            case 'intrusion-home':
            case 'intrusion-away':
            case 'intrusion-night':
                return 4
        }
    //} else { return cur ?: 'disarmed' }
    }*/
    return cur ?: 'disarmed'
}

void setAlarmSystemMode(String mode) {
    String sMode; sMode= sNULL
    switch (mode) {
        case 'armAway':
        case 'away':
            sMode = 'armAway'
            break
        case 'armNight':
            sMode = 'armNight'
            break
        case 'armHome':
        case 'night':
        case 'stay':
            sMode = 'armHome'
            break
        case 'disarm':
        case 'off':
            sMode = 'disarm'
            break
    }
    logInfo("Setting the ${getAlarmSystemName()} Mode to (${sMode})...")
    sendLocationEvent(name: 'hsmSetArm', value: sMode)
}

static String setSecurityKeypadMode(String cmd) {
    String kCmd; kCmd = sNULL
    switch (cmd) {
        case 'armAway':
        case 'away':
            kCmd = 'armAway'
            break
        case 'night':
        case 'armNight':
            kCmd = 'armNight'
            break
        case 'armHome':
        case 'home':
        case 'stay':
            kCmd = 'armHome'
            break
        case 'disarm':
        case 'off':
        case 'cancel':
            kCmd = 'disarm'
            break
    }
    // log.debug "setSecurityKeypadMode | StatusIn: (${cmd}) | ModeOut: (${kCmd})"
    return kCmd
}

static String getSecurityKeypadMode(String status) {
    // log.debug "getSecurityKeypadMode: ${status}"
    String hStatus; hStatus = sNULL
    switch (status) {
        case 'armed away':
            hStatus = 'armedAway'
            break
        case 'intrusion-away':   // accomodate custom drivers setting the securityKeypad attribute to custom values for intrusion
            hStatus = 'intrusion-away'
            break
        case 'armed night':
            hStatus = 'armedNight'
            break
        case 'intrusion-night':   // accomodate custom drivers setting the securityKeypad attribute to custom values for intrusion
            hStatus = 'intrusion-night'
            break
        case 'armed home':
            hStatus = 'armedHome'
            break
        case 'intrusion-home':   // accomodate custom drivers setting the securityKeypad attribute to custom values for intrusion
            hStatus = 'instrusion-home'
            break
        case 'disarmed':
            hStatus = 'disarmed'
            break
    }
    // log.debug "getSecurityKeypadMode | StatusIn: (${status}) | ModeOut: (${hStatus})"
    return hStatus
}

String getAppEndpointUrl(String subPath)   { return "${getApiServerUrl()}/${getHubUID()}/apps/${app?.id}${subPath ? "/${subPath}" : sBLANK}?access_token=${(String)state.accessToken}".toString() }
String getLocalEndpointUrl(String subPath) { return "${getLocalApiServerUrl()}/apps/${app?.id}${subPath ? "/${subPath}" : sBLANK}?access_token=${(String)state.accessToken}".toString() }
String getLocalUrl(String subPath) { return "${getLocalApiServerUrl()}/apps/${app?.id}${subPath ? "/${subPath}" : sBLANK}?access_token=${(String)state.accessToken}".toString() }

String renderConfig() {
    Map jsonMap = [
        platform: pluginNameFLD,
        name: pluginNameFLD,
        app_url_local: "${getLocalApiServerUrl()}/".toString(),
        app_url_cloud: "${getApiServerUrl()}/${getHubUID()}/apps/".toString(),
        app_id: app?.getId(),
        app_platform: platformFLD,
        use_cloud: getBoolSetting('use_cloud_endpoint'),
        polling_seconds: (Integer)settings.polling_seconds ?: 3600,
        access_token: (String)state.accessToken,
        temperature_unit: (String)settings.temp_unit ?: (String)location.temperatureScale,
        validateTokenId: getBoolSetting('validate_token'),
        adaptive_lighting: getBoolDefSetting('adaptive_lighting',true),
        consider_fan_by_name: getBoolDefSetting('consider_fan_by_name',true),
        consider_light_by_name: getBoolSetting('consider_light_by_name'),
        adaptive_lighting_offset: (getBoolSetting('adaptive_lighting') && settings.adaptive_lighting_offset) ? settings.adaptive_lighting_offset.toInteger() : 0,
        round_levels: getBoolDefSetting('round_levels',true),
        logConfig: [
            debug: false,
            showChanges: true
        ]
    ]
    String cj = new JsonOutput().toJson(jsonMap)
    String cs = new JsonOutput().prettyPrint(cj)
    return cs
}

Map renderLocation() {
    return [
        latitude: location?.latitude,
        longitude: location?.longitude,
        mode: location?.mode,
        name: location?.name,
        temperature_scale: (String)settings.temp_unit ?: (String)location.temperatureScale,
        zip_code: location?.zipCode,
        hubIP: ((List)location?.hubs)[0]?.localIP,
        use_cloud: getBoolSetting('use_cloud_endpoint'),
        app_version: appVersionFLD
    ]
}

def CommandReply(Boolean shw, String statusOut, String messageOut, Integer code) {
    String replyJson = new JsonOutput().toJson([status: statusOut, message: messageOut])
    if (shw) { logInfo(messageOut) }
    render contentType: sAPPJSON, data: replyJson, code: code
}

static Map getHttpHeaders(String headers) {
    Map obj = [:]
    new String(headers.decodeBase64()).split('\r\n')?.each { param ->
        List nameAndValue = param.split(sCLN)
        obj[(String)nameAndValue[0]] = (nameAndValue.length == 1) ? sBLANK : nameAndValue[1].trim()
    }
    return obj
}

def deviceCommand() {
    // log.info("Command Request: $params")
    def val1 = request?.JSON?.value1 ?: null
    def val2 = request?.JSON?.value2 ?: null
    return processCmd((String)params?.id, (String)params?.command, val1, val2)
}

private processCmd(String idevId, String cmd, value1, value2) {
    String devId; devId=idevId
    Long execDt = wnow()
    Boolean shw = getBoolSetting('showCmdLogs')
    if (shw) { logInfo("Plugin called Process Command | DeviceId: $devId | Command: ($cmd)${value1 ? " | Param1: ($value1)" : sBLANK}${value2 ? " | Param2: ($value2)" : sBLANK}") }
    if (!devId) { return }
    String command; command = cmd

    if (devId.contains("securityKeypad_") && (List)settings.securityKeypadsList) {
        command = setSecurityKeypadMode(command)
        devId = devId.replaceFirst("securityKeypad_", "")
    }

    if (devId == "alarmSystemStatus_${location?.id}" && getBoolSetting('addSecurityDevice')) {
        setAlarmSystemMode(command)
        Long pt = execDt ? (wnow() - execDt) : 0L
        logCmd([cmd: command, device: getAlarmSystemName(), value1: value1, value2: value2, execTime: pt])
        return CommandReply(shw, sSUCC, "Security Alarm, Command: [$command]", 200)

    } else if (command == 'mode' &&  (List)settings.modeList) {
        if (shw) { logDebug("Virtual Mode Received: ${devId}") }
        String mdevId = devId.replaceAll('m_', sBLANK)
        changeMode(mdevId, shw)
        Long pt = execDt ? (wnow() - execDt) : 0L
        logCmd([cmd: command, device: 'Mode Device', value1: value1, value2: value2, execTime: pt])
        return CommandReply(shw, sSUCC, "Mode Device | Command: [$command] | Process Time: (${pt}ms)", 200)

    } else if (command == 'piston' && (List)settings.pistonList) {
        if (shw) { logDebug("Virtual Piston Received: ${devId}") }
        String aa = runPiston(devId, shw)
        Long pt = execDt ? (wnow() - execDt) : 0L
        logCmd([cmd: command, device: 'Piston Device', value1: value1, value2: value2, execTime: pt])
        return CommandReply(shw, sSUCC, "Piston | ${aa} | Command: [$command] | Process Time: (${pt}ms)", 200)

    } else {
        def device = findDevice(devId)
        String devN = device?.displayName
        if (!device) {
            logError("Device Not Found $devId")
            return CommandReply(shw, 'Failure', 'Device Not Found', 500)
        }
        if (!device?.hasCommand(command)) {
            logError("Device ${devN} does not have the command $command")
            return CommandReply(shw, 'Failure', "Device ${devN} does not have the command $command", 500)
        }

        if (command == "setColorTemperature" && device.currentValue("switch") != "on"){
            return CommandReply(shw, sSUCC, 'Command was setColorTemperature but device is not on', 200)
        }

        String cmdS
        cmdS = shw ? "Command Successful for Device | Name: ${devN} | Command: [${command}(".toString() : sBLANK
        try {
            if (value2 != null) {
                device."$command"(value1, value2)
                if (shw) { cmdS = cmdS + "$value1, $value2)]".toString() }
            } else if (value1 != null) {
                device."$command"(value1)
                if (shw) { cmdS = cmdS + "$value1)]".toString() }
            } else {
                device."$command"()
                if (shw) { cmdS = cmdS + ')]' }
            }
            if (shw) { logInfo(cmdS) }
            Long pt = execDt ? (wnow() - execDt) : 0L
            logCmd([cmd: command, device: devN, value1: value1, value2: value2, execTime: pt])
            return CommandReply(shw, sSUCC, "Name: ${devN} | Command: [${command}()] | Process Time: (${pt}ms)", 200)
        } catch (ex) {
            logError("Error Occurred for Device | Name: ${devN} | Command: [${command}()] ${ex}", ex)
            return CommandReply(shw, 'Failure', "Error Occurred For Device ${devN} | Command [${command}()]", 500)
        }
    }
}

private void changeMode(String modeId, Boolean shw) {
    if (modeId) {
        def mode = findVirtModeDevice(modeId)
        if (mode) {
            if (shw) { logInfo("Setting the Location Mode to (${mode})...") }
            setLocationMode(mode as String)
        } else { logError("Unable to find a matching mode for the id: ${modeId}") }
    }
}

private runPiston(rtId, Boolean shw) {
    if (rtId) {
        Map rt = findVirtPistonDevice(rtId)
        String name = (String)rt?.name
        if (name) {
            if (shw) { logInfo("Executing the (${name}) Piston...") }
            sendLocationEvent(name: rt.id, value:'homebridge', isStateChange: true, displayed: false, linkText: 'Execute Piston from homebridge', descriptionText: "Homebridge piston execute ${name}", data: [:])
            runIn(2, 'endPiston', [data: [id:rtId, name:name]])
            return name
        } else { logError("Unable to find a matching piston for the id: ${rtId}") }
    }
    return null
}

void endPiston(evt) {
    changeHandler([deviceId:evt.id , name: 'webCoRE', value: 'pistonExecuted', displayName: evt.name, date: new Date()])
}

def deviceAttribute() {
    def device = findDevice((String)params?.id)
    String attribute = (String)params?.attribute

    Map res
    Integer code; code=200
    if (!device) {
        code=404
        res= [status: 'Failure', message: 'Device not found']
    } else {
        res=[currentValue: device?.currentValue(attribute)]
    }
    String resultJson = new JsonOutput().toJson(res)
    render contentType: sAPPJSON, data: resultJson, code: code
}

def findVirtModeDevice(String id) {
    def aa = getModeById(id)
    return aa ?: null
}

static Map findVirtPistonDevice(id) {
    Map aa = getPistonById("${id}".toString())
    return aa ?: null
}

Map<String,Integer> deviceCapabilityList(device) {
    String devid= (String)device?.getId()
    if (!device || !devid) { return [:] }
    Map<String,Integer> capItems = ((List)device.getCapabilities())?.findAll { (String)it.name in allowedListFLD.capabilities }?.collectEntries { capability-> [ ((String)capability.name) :1 ] }

    if(isDeviceInInput("pushableButtonList", devid)) { capItems["Button"] = 1; capItems["PushableButton"] = 1 }
    else { capItems.remove("PushableButton") }

    if(isDeviceInInput("holdableButtonList", devid)) { capItems["Button"] = 1; capItems["HoldableButton"] = 1 }
    else { capItems.remove("HoldableButton") }

    if(isDeviceInInput("doubleTapableButtonList", devid)) { capItems["Button"] = 1; capItems["DoubleTapableButton"] = 1 }
    else { capItems.remove("DoubleTapableButton") }

    if (isDeviceInInput('lightList', devid)) { capItems['LightBulb'] = 1 }
    if (isDeviceInInput('outletList', devid)) { capItems['Outlet'] = 1 }
    if (isDeviceInInput('lightNoAlList', devid)) { capItems['LightBulb'] = 1 }
    if (isDeviceInInput('fanList', devid)) { capItems['Fan'] = 1 }
    if (isDeviceInInput('speakerList', devid)) { capItems['Speaker'] = 1 }
    if (isDeviceInInput('shadesList', devid)) { capItems['WindowShade'] = 1 }
    if (isDeviceInInput('securityKeypadsList', devid)) { capItems['SecurityKeypad'] = 1 }
    if (isDeviceInInput('garageList', devid)) { capItems['GarageDoorControl'] = 1 }
    if (isDeviceInInput('tstatList', devid)) { capItems['Thermostat'] = 1; capItems['ThermostatOperatingState'] = 1; capItems?.remove('ThermostatFanMode') }
    if (isDeviceInInput('tstatFanList', devid)) { capItems['Thermostat'] = 1; capItems['ThermostatOperatingState'] = 1 }
    if (isDeviceInInput('tstatCoolList', devid)) { capItems['Thermostat'] = 1; capItems['ThermostatOperatingState'] = 1; capItems.remove('ThermostatHeatingSetpoint') }
    if (isDeviceInInput('tstatHeatList', devid)) { capItems['Thermostat'] = 1; capItems['ThermostatOperatingState'] = 1; capItems.remove('ThermostatCoolingSetpoint') }
    //switchList, deviceList

    if (getBoolSetting('noTemp') && capItems['TemperatureMeasurement'] && (capItems['ContactSensor'] || capItems['WaterSensor'])) {
        Boolean remTemp; remTemp = true
        if ((List)settings.sensorAllowTemp && isDeviceInInput('sensorAllowTemp', devid)) { remTemp = false }
        if (remTemp) { capItems.remove('TemperatureMeasurement') }
    }

    //This will filter out selected capabilities from the devices selected in filtering inputs.
    List<String> remKeys
    remKeys = ((Map)settings).findAll { ((String)it.key).startsWith('remove') && it.value != null }.collect { (String)it.key }
    if (!remKeys) remKeys = []
    Boolean sdl = getBoolSetting('showDebugLogs')
    remKeys.each { String k->
        String capName = k.replaceAll('remove', sBLANK)
        String theCap = (String)capFilterFLD[capName]
        if (theCap && capItems[theCap] && isDeviceInInput(k, devid)) {
            capItems?.remove(theCap)
            if (sdl) { logDebug("Filtering ${capName}") }
        }
    }
    return capItems?.sort { (String)it.key }
}

private List filteredOutCaps(device) {
    List capsFiltered; capsFiltered = []
    List<String> remKeys
    remKeys = ((Map)settings).findAll { ((String)it.key).startsWith('remove') && it.value != null }.collect { (String)it.key }
    if (!remKeys) remKeys = []
    remKeys.each { String k->
        String capName = k.replaceAll('remove', sBLANK)
        String theCap = (String)capFilterFLD[capName]
        if (theCap && isDeviceInInput(k, (String)device.getId())) { capsFiltered.push(theCap) }
    }
    List custCaps = getCustCapFilters()
    if(custCaps) {
        capsFiltered = capsFiltered + device.capabilities?.findAll { ignoreCapability(device, (String)it.name) }?.collect { (String)it.name }
    }
    return capsFiltered
}

private Boolean ignoreCapability(device, String icap, Boolean inclIgnoreFld=false) {
    String cap; cap = icap.toLowerCase()
    // if (inclIgnoreFld && (cap in blockedListFLD.capabilities.collect { it.toLowerCase() })) { return true }
    if (inclIgnoreFld && !(cap in allowedListFLD.capabilities.collect { it.toLowerCase() })) { return true }
    Map customFilters = parseCustomFilterStr((String)settings.customCapFilters ?: sBLANK)
    List<String> globalFilters = customFilters.global ?: []
    Map<String, List<String>> perDeviceFilters = customFilters.perDevice ?: [:]
    if (globalFilters.contains(cap)) { return true }
    String devid= (String)device?.getId()
    if (perDeviceFilters[devid] && (((List<String>)perDeviceFilters[devid]).collect { it.toLowerCase() }?.contains(cap)) ) { return true }
    return false
}

Map<String,Integer> deviceCommandList(device) {
    String devid= (String)device?.getId()
    if (!device || !devid) { return [:] }
    Map<String,Integer> cmds = device.supportedCommands?.findAll { !ignoreCommand((String)it.name) }?.collectEntries { c-> [ ((String)c.name) : 1 ] }
    if (isDeviceInInput('tstatList', devid)) { cmds.remove('setThermostatFanMode'); cmds.remove('fanAuto'); cmds.remove('fanOn'); cmds.remove('fanCirculate') }
    if (isDeviceInInput('tstatCoolList', devid)) { cmds.remove('setHeatingSetpoint'); cmds.remove('auto'); cmds.remove('heat') }
    if (isDeviceInInput('tstatHeatList', devid)) { cmds.remove('setCoolingSetpoint'); cmds.remove('auto'); cmds.remove('cool') }
    if (isDeviceInInput('removeColorControl', devid)) { cmds.remove('setColor'); cmds.remove('setHue'); cmds.remove('setSaturation') }
    if (isDeviceInInput('removeColorTemperature', devid)) { cmds.remove('setColorTemperature') }
    if (isDeviceInInput('removeThermostatFanMode', devid)) { cmds.remove('setThermostatFanMode'); cmds.remove("setSupportedThermostatFanModes"); cmds.remove('fanAuto'); cmds.remove('fanOn'); cmds.remove('fanCirculate') }
    if (isDeviceInInput('removeThermostatMode', devid)) { cmds.remove('setThermostatMode'); cmds.remove("setSupportedThermostatModes"); cmds.remove('auto'); cmds.remove('cool'); cmds.remove('emergencyHeat'); cmds.remove('heat') }
    if (isDeviceInInput('removeThermostatCoolingSetpoint', devid)) { cmds.remove('setCoolingSetpoint'); cmds.remove('auto'); cmds.remove('cool') }
    if (isDeviceInInput('removeThermostatHeatingSetpoint', devid)) { cmds.remove('setHeatingSetpoint'); cmds.remove('heat'); cmds.remove('emergencyHeat'); cmds.remove('auto') }
    return cmds
}

private static Boolean ignoreCommand(String cmd) {
    // return cmd && (cmd in blockedListFLD.commands)
    return cmd && !(cmd in allowedListFLD.commands)
}

private List<String> filteredOutCommands(device) {
    List<String> filtered = device.supportedCommands?.findAll { ignoreCommand((String)it.name) }?.collect { c->  (String)c.name } ?: []
    return filtered
}

private Map parseCustomFilterStr(String text) {
    Map result = [
        perDevice: [:],
        global: []
    ]

    // Match sections either inside [ ] or standalone without brackets.
    java.util.regex.Matcher matcher = text =~ /\[([^\]]+)\]|([^,\[]+)(?=\s*,|$)/
    matcher.each {
        String section
        section = it[0].trim()
        if (section.startsWith("[") && section.endsWith("]")) {
            section = section[1..-2]  // Remove the brackets
            String[] parts = section.split(":")
            if (parts.size() == 2) {
                String deviceId = parts[0].trim()
                String[] attributes = parts[1].split(",\\s*")
                result.perDevice[deviceId] = attributes
            }
        } else {
            // If no brackets, it's a global attribute
            result.global << section.trim()
        }
    }
    // log.debug "parseCustomFilterStr: ${result}"
    return result
}

private Boolean ignoreAttribute(device, String iattr, Boolean inclIgnoreFld=true) {
    String attr; attr = iattr.toLowerCase()
    if (inclIgnoreFld && !(attr in allowedListFLD.attributes.collect { it.toLowerCase() })) { return true }
    Map customFilters = parseCustomFilterStr((String)settings.customAttrFilters ?: sBLANK)
    List<String> globalFilters = customFilters.global ?: []
    Map<String, List<String>> perDeviceFilters = customFilters.perDevice ?: [:]
    if (globalFilters.contains(attr)) { return true }
    String devid= (String)device?.getId()
    if (perDeviceFilters[devid] && (((List<String>)perDeviceFilters[devid]).collect { it.toLowerCase() }?.contains(attr)) ) { return true }
    return false
}

private List<String> filteredOutAttrs(device) {
    List<String> filtered; filtered = []
    filtered = device.supportedAttributes?.findAll { ignoreAttribute(device, (String)it.name) }?.collect { (String)it.name }
    return filtered
}

Map<String,Object> deviceAttributeList(device) {
    String devid= (String)device?.getId()
    if (!device || !devid) { return [:] }
    Map<String,Object> atts = ((List)device.getSupportedAttributes())?.findAll { (String)it.name in allowedListFLD.attributes }?.collectEntries { attribute->
        String attr=(String)attribute.name
        try {
            // if(attr == "speed") {
            //     [(attr): getFanSpeedInteger(device.currentValue(attr))]
            // } else {
            [(attr): device.currentValue(attr)]
            // }
        } catch (ignored) {
            [(attr): null]
        }
    }
    if (isDeviceInInput('tstatCoolList', devid)) { atts.remove('heatingSetpoint'); atts.remove('heatingSetpointRange') }
    if (isDeviceInInput('tstatHeatList', devid)) { atts.remove('coolingSetpoint'); atts.remove('coolingSetpointRange') }
    if (isDeviceInInput('removeColorControl', devid)) { atts.remove('RGB'); atts.remove('color'); atts.remove('colorName'); atts.remove('hue'); atts.remove('saturation') }
    if (isDeviceInInput('removeColorTemperature', devid)) { atts.remove('colorTemperature') }
    if (isDeviceInInput('removeThermostatFanMode', devid)) { atts.remove('thermostatFanMode'); atts.remove('supportedThermostatFanModes') }
    if (isDeviceInInput('removeThermostatMode', devid)) { atts.remove('thermostatMode'); atts.remove('supportedThermostatModes') }
    if (isDeviceInInput('removeThermostatCoolingSetpoint', devid)) { atts.remove('thermostatCoolingSetpoint'); atts.remove('coolingSetpoint') }
    if (isDeviceInInput('removeThermostatHeatingSetpoint', devid)) { atts.remove('thermostatHeatingSetpoint'); atts.remove('heatingSetpoint') }
    return atts
}

def getAllData() {
    logTrace('Plugin called to Renew subscriptions')
    //    state.subscriptionRenewed = wnow()
    String deviceJson = new JsonOutput().toJson([location: renderLocation(), deviceList: renderDevices()])
    updTsVal('lastDeviceDataQueryDt')
    render contentType: sAPPJSON, data: deviceJson
}


static Map<String,String> deviceSettingKeys() {
    return [
        'lightList': 'Light Devices', 'lightNoAlList': 'Light (Block Adaptive Lighting) Devices', 'outletList': 'Outlet Devices',
        'pushableButtonList': 'Pushable Button Devices', 'holdableButtonList': 'Holdable Button Devices', 'doubleTapableButtonList': 'Double Tapable Button Devices',
    ] + fanSettingKeys() +
    [
        'speakerList': 'Speaker Devices', 'shadesList': 'Window Shade Devices', 'securityKeypadsList': 'Security Keypad Devices',
        'garageList': 'Garage Door Devices', 'tstatList': 'T-Stat Devices', 'tstatFanList': 'T-Stat + Fan Devices', 'tstatHeatList': 'T-Stat (HeatOnly) Devices', 'tstatCoolList': 'T-Stat (CoolOnly) Devices',
        'sensorList': 'Sensor Devices', 'switchList': 'Switch Devices', 'deviceList': 'Other Devices',
    ]
}

static Map<String,String> fanSettingKeys() {
    return [
        'fanList': 'Fan Devices', 'fan3SpdList': 'Fans (3Spd) Devices', 'fan4SpdList': 'Fans (4Spd) Devices', 'fan5SpdList': 'Fans (5Spd) Devices',
    ]
}

static Map<String,String> virtSettingKeys() { return ['modeList': 'Mode Devices', 'pistonList': 'Piston Devices'] }


void registerDevices() {
    //This has to be done at startup because it takes too long for a normal command.
    Boolean shw 
    deviceSettingKeys().each { String k, String v->
        shw = false //(k=='shadesList')
        List l = (List)settings[k]
        logDebug("Subscribed to (${l?.size() ?: 0}) ${v}")
        registerChangeHandler(l, shw)
    }

    logInfo("Subscribed to (${getDeviceCnt(true)} Physical Devices)")
    logDebug('-----------------------------------------------')

    if (getBoolSetting('restartService')) {
        logWarn('Sent Request to Homebridge Service to restart...')
        attemptServiceRestart()
        settingUpdate('restartService', sFALSE, sBOOL)
    }
    runIn(5, 'updateServicePrefs')
    runIn(8, 'sendDeviceRefreshCmd')
}

Boolean isDeviceInInput(String setKey, String devId) {
    List l = getListSetting(setKey)
    if (l) {
        return (l.find { (String)it?.getId() == devId })
    }
    return false
}



void registerChangeHandler(List devices, Boolean showlog=false) {
    devices?.each { device ->
        String devid = (String)device.getId()
        List<String> theAtts = ((List)device.getSupportedAttributes())?.collect { (String)it.name }?.unique()
        if (showlog) { log.debug "atts: ${theAtts}" }
        theAtts?.each { String att ->
            if (allowedListFLD.attributes.contains(att)) {
                if (getBoolSetting('noTemp') && att == 'temperature' && (device.hasAttribute('contact') || device.hasAttribute('water'))) {
                    Boolean skipAtt; skipAtt = true
                    if ((List)settings.sensorAllowTemp) {
                        skipAtt = isDeviceInInput('sensorAllowTemp', devid)
                    }
                    if (skipAtt) { return }
                }
                attMapFLD.each { String k, String v -> if (att == k && isDeviceInInput("remove${v}".toString(), devid)) { return } }
                if (
                    (att == 'pushed' && !isDeviceInInput('pushableButtonList', devid)) ||
                    (att == 'held' && !isDeviceInInput('holdableButtonList', devid)) ||
                    (att == 'doubleTapped' && !isDeviceInInput('doubleTapableButtonList', devid))
                ) { return }
                subscribe(device, att, 'changeHandler')
                if (showlog || devMode()) { log.debug "Registering ${device.displayName} for ${att} events" }
            } //else if(devMode()) log.debug "ignoring attribute $att for ${device.displayName}"
        }
    }
}

String getAlarmIntrusionMode() {
    String curMode = getSecurityStatus()
    switch(curMode) {
        case 'armedAway':
            return 'intrusion-away'
        case 'armedHome':
            return 'intrusion-home'
        case 'armedNight':
            return 'intrusion-night'
    }
    return "disarmed"
}



def changeHandler(evt) {
    Long execDt = wnow()
    List<Map> sendItems = []
    String src = evt.source
    String deviceid; deviceid = evt.getDeviceId()?.toString()
    String deviceName = (String)evt.displayName
    String attr; attr = (String)evt.name
    def value; value = evt.value
    Date dt = (Date)evt.date
    Boolean sendEvt; sendEvt = true
    Boolean evtLog = (getTsVal(sEVT) == sTRUE)

    // if(evt.name.startsWith('hsm')) {
    //     log.debug "${evt.name}: [evtSource: ${src}, evtDeviceName: ${deviceName}, evtDeviceId: ${deviceid}, evtAttr: ${attr}, evtValue: ${value}, evtUnit: ${evt?.unit ?: sBLANK}, evtDate: ${dt}]"
    // }
    switch ((String)evt.name) {
        case 'hsmStatus':
            deviceid = "alarmSystemStatus_${location?.id}"
            attr = 'alarmSystemStatus'
            sendItems.push([evtSource: src, evtDeviceName: deviceName, evtDeviceId: deviceid, evtAttr: attr, evtValue: value, evtUnit: evt?.unit ?: sBLANK, evtDate: dt])
            break
        case 'hsmAlert':
            deviceid = "alarmSystemStatus_${location?.id}"
            attr = 'alarmSystemStatus'
            if (value?.toString()?.startsWith('intrusion')) {
                sendItems.push([evtSource: src, evtDeviceName: deviceName, evtDeviceId: deviceid, evtAttr: attr, evtValue: getAlarmIntrusionMode(), evtUnit: evt?.unit ?: sBLANK, evtDate: dt])
            } else if (value?.toString() == 'cancel') {
                sendItems.push([evtSource: src, evtDeviceName: deviceName, evtDeviceId: deviceid, evtAttr: attr, evtValue: getSecurityStatus(), evtUnit: evt?.unit ?: sBLANK, evtDate: dt])
            } else { sendEvt = false }
            break
        case 'hsmRules':
        case 'hsmSetArm':
            sendEvt = false
            break
        case 'securityKeypad':
            deviceid = "securityKeypad_${deviceid}"
            attr = 'alarmSystemStatus'
            value = getSecurityKeypadMode("${value}")
            sendItems.push([evtSource: src, evtDeviceName: deviceName, evtDeviceId: deviceid, evtAttr: attr, evtValue: value, evtUnit: evt?.unit ?: sBLANK, evtDate: dt, evtData: null])
            break
        case 'alarmSystemStatus':
            deviceid = "alarmSystemStatus_${location?.id}"
            sendItems.push([evtSource: src, evtDeviceName: deviceName, evtDeviceId: deviceid, evtAttr: attr, evtValue: value, evtUnit: evt?.unit ?: sBLANK, evtDate: dt])
            break
        case 'mode':
            ((List<String>)settings.modeList)?.each { id->
                def md = getModeById(id)
                if (md && md.id) {
                    String devId = 'm_'+md.id.toString()
                    sendItems?.push([evtSource: 'MODE', evtDeviceName: "Mode - ${md.name}", evtDeviceId: devId, evtAttr: sSW, evtValue: modeSwitchState((String)md.name), evtUnit: sBLANK, evtDate: dt])
                }
            }
            break
        case 'webCoRE':
            if (getBoolSetting('enableWebCoRE')) {
                sendEvt = false
                if ((String)evt.value == 'pistonList') {
                    List p; p = (List)webCoREFLD?.pistons ?: []
                    Map d = evt.jsonData ?: [:]
                    if (d.id && d.pistons && (d.pistons instanceof List)) {
                        p.removeAll { it.iid == d.id }
                        p += d.pistons.collect { [iid:d.id] + it }.sort { it.name }
                        def a = webCoREFLD?.cbk
                        webCoREFLD = [cbk: a, updated: wnow(), pistons: p]
                        updTsVal(sLASTWU)
                    }

                    if (evtLog) { logDebug("got webCoRE piston list event $webCoREFLD") }
                    break
                } else if ((String)evt.value == 'pistonExecuted') {
                    ((List<String>)settings.pistonList)?.each { id->
                        Map rt = getPistonById(id)
                        if (rt && rt.id) {
                            sendEvt = true
                            sendItems.push([evtSource: 'PISTON', evtDeviceName: "Piston - ${rt.name}", evtDeviceId: rt.id, evtAttr: sSW, evtValue: 'off', evtUnit: sBLANK, evtDate: dt])
                        }
                    }
                    break
                }
            }
            logDebug("unknown webCoRE event $evt.value")
            break
        case 'held':
        case 'pushed':
        case 'doubleTapped':
            Map evtData = [buttonNumber: value]
            sendItems.push([evtSource: src, evtDeviceName: deviceName, evtDeviceId: deviceid, evtAttr: "button", evtValue: attr, evtUnit: evt?.unit ?: sBLANK, evtDate: dt, evtData: evtData])
            break

        // case 'speed': 
        //     if (isDeviceInInput('fanList', deviceid) || isDeviceInInput('fan3SpdList', deviceid) || isDeviceInInput('fan4SpdList', deviceid) || isDeviceInInput('fan5SpdList', deviceid)) {
        //         // Convert the speed to a number for Homebridge based on it's speed 3,4,5 speed type
        //         Integer fanSpd = 1
        //         if (isDeviceInInput('fan3SpdList', deviceid)) fanSpd = 3
        //         if (isDeviceInInput('fan4SpdList', deviceid)) fanSpd = 4
        //         if (isDeviceInInput('fan5SpdList', deviceid)) fanSpd = 5
        //         Integer newSpdVal = getFanSpeedInteger(value, fanSpd)

        //         log.debug "Fan Speed: ${value} | New Speed: ${newSpdVal}"
        //         sendItems.push([evtSource: src, evtDeviceName: deviceName, evtDeviceId: deviceid, evtAttr: attr, evtValue: newSpdVal, evtUnit: evt?.unit ?: sBLANK, evtDate: dt])
        //     }
        //     break
        default:
            sendItems.push([evtSource: src, evtDeviceName: deviceName, evtDeviceId: deviceid, evtAttr: attr, evtValue: value, evtUnit: evt?.unit ?: sBLANK, evtDate: dt, evtData: null])
            break
    }

    if (sendEvt && sendItems.size() > 0) {
        String server = getServerAddress()
        if (server == sCLN || server == sNLCLN ) { // can be configured ngrok??
            return
        }

        //Send Using the Direct Mechanism
        sendItems.each { Map send->
            if (evtLog) { //if(getBoolSetting('showEventLogs')) {
                String unitStr
                switch ((String)send.evtAttr) {
                    case 'temperature':
                        unitStr = "${send?.evtUnit}"
                        break
                    case 'humidity':
                    case 'level':
                    case 'battery':
                        unitStr = '%'
                        break
                    case 'power':
                        unitStr = 'W'
                        break
                    case 'illuminance':
                        unitStr = ' Lux'
                        break
                    default:
                        unitStr = "${send?.evtUnit}"
                        break
                }
                logInfo("Sending ${send?.evtSource ?: sBLANK} Event (${send.evtDeviceName} | ${((String)send.evtAttr).toUpperCase()}: ${send.evtValue}${unitStr}) ${send.evtData ? "Data: ${send.evtData}" : sBLANK} to Homebridge at (${server})")
            }
            sendHttpPost(sUPD, [
                change_name     : send.evtDeviceName,
                change_device   : send.evtDeviceId,
                change_attribute: send.evtAttr,
                change_value    : send.evtValue,
                change_data     : send.evtData,
                change_date     : send.evtDate,
                app_id          : app?.getId(),
                access_token    : getTsVal(sATK)
            ], sEVTUPD, evtLog)
            logEvt([name: send.evtAttr, value: send.evtValue, device: send.evtDeviceName, execTime: wnow() - execDt])
        }
    }
}

private Integer getFanSpeedInteger(String speed, Integer numberOfSpeeds = 3) {
    Map<String, Integer> speedMappings = [
        "low": 0,
        "medium-low": 25,
        "medium": 50,
        "medium-high": 75,
        "high": 100,
        "on": 100,
        "off": 0,
        "auto": 50  // You can adjust this based on your needs
    ]
    
    Integer speedPercentage = speedMappings[speedValue] ?: 0
    // Adjust percentage based on the number of speeds
    //  -1 because index is 0-based
    speedPercentage = (speedPercentage / 100.0) * (numberOfSpeeds - 1)
    
    return (speedPercentage * 100).toInteger()

}

void sendHttpPost(String path, Map body, String src=sBLANK, Boolean evtLog, String contentType = sAPPJSON) {
    String server = getServerAddress()
    Boolean sendVia=getBoolSetting('sendViaNgrok')
    String url= sendVia ? (String)settings.ngrokHttpUrl : sBLANK
    if (!devMode() || !(sendVia && url)) {
        if (server == sCLN || server == sNLCLN ) { logError("sendHttpPost: no plugin server configured src: $src   path: $path   $body"); return }
    }
    Map params = [
        uri: (devMode() && sendVia && url) ? "https://${url}.ngrok.io/${path}".toString() : "http://${server}/${path}".toString(),
        requestContentType: contentType,
        contentType: contentType,
        body: body,
        timeout: 20
    ]
    asynchttpPost(sASYNCCR, params, [execDt: wnow(), src: src, evtLog: evtLog])
}

void asyncHttpCmdResp(response, Map data) {
    if (getTsVal(sDBG) == sTRUE && bIs(data,'evtLog')) {
        def resp = response?.getData() // || null
        String src = data?.src ? (String)data.src : 'Unknown'
        logDebug(sASYNCCR + " | Src: ${src} | Resp: ${resp} | Status: ${response?.getStatus()} | Data: ${data}")
        logDebug("Send to plugin Completed | Process Time: (${data?.execDt ? (wnow()-(Long)data.execDt) : 0}ms)")
    }
}

String getServerAddress() {
    String sv; sv = getTsVal(sSVR)
    if (sv == sNULL) {
        Map pluginDetails = state.pluginDetails ?: [:]
        sv = "${pluginDetails.directIP}:${pluginDetails.directPort}".toString()
        updTsVal(sSVR, sv)
        updTsVal(sDBG, getBoolSetting('showDebugLogs').toString())
        updTsVal(sEVT, getBoolSetting('showEventLogs').toString())
        updTsVal(sATK, (String)state.accessToken)
        updTsVal('lastActTs')
    }
    return sv
}

String getPluginStatusDesc() {
    String out; out = sBLANK
    Map pluginDetails = state.pluginDetails ?: [:]
    if(pluginDetails && pluginDetails.keySet().size() > 0) {
        out += pluginDetails?.directIP && pluginDetails?.directPort ? spanSmBld('Plugin Server:', sCLRGRY) + spanSmBr(" ${pluginDetails?.directIP}:${pluginDetails?.directPort}", sCLRGRY) : sBLANK
        out += state?.pluginDetails?.version ? spanSmBld('Plugin Version:', sCLRGRY) + spanSmBr(" v${state?.pluginDetails?.version}", sCLRGRY) : sBLANK
        out += spanBr(" ")
    }
    return out
}

def getModeById(String mId) {
    return ((List)location?.getModes())?.find { it?.id?.toString() == mId }
}

def getModeByName(String name) {
    return ((List)location?.getModes())?.find { (String)it?.name == name }
}

@Field volatile static Map<String,Object> webCoREFLD = [:]

private static String webCoRE_handle() { return 'webCoRE' }

static String webCore_icon() { return 'https://raw.githubusercontent.com/ady624/webCoRE/master/resources/icons/app-CoRE.png' }

private webCoRE_init(pistonExecutedCbk=null) {
    if (getBoolSetting('enableWebCoRE')) {
        if (settings.pistonList) { logInfo("Subscribed to (${settings.pistonList.size()} WebCoRE Pistons)") }
        subscribe(location, webCoRE_handle(), changeHandler)
        if (!webCoREFLD) {
            webCoREFLD = [:] + [cbk:true] // pistonExecutedCbk]
            webCoRE_poll(true)
        }
    }
}

private void webCoRE_poll(Boolean now = false) {
    if (getBoolSetting('enableWebCoRE')) {
        Integer lastUpd = getLastTsValSecs(sLASTWU)
        if ((lastUpd > (3600 * 24)) || (now && lastUpd > 300)) {
            sendLocationEvent(name: 'webCoRE.poll', value: 'poll') // ask webCoRE for piston list
            updTsVal(sLASTWU)
        }
    }
}

static List webCoRE_list() {
    return ((List<Map>)webCoREFLD?.pistons)?.sort { it?.name }?.collect { [(it?.id): ((String)it?.aname)?.replaceAll('<[^>]*>', sBLANK)] }
}

static Map getPistonById(String rId) {
    return ((List<Map>)webCoREFLD?.pistons)?.find { it?.id == rId }
}

static Map getPistonByName(String name) {
    return ((List<Map>)webCoREFLD?.pistons)?.find { it?.name == name }
}

void settingUpdate(String name, String value, String type=sNULL) {
    if (name && type) { app.updateSetting(name, [type: type, value: value]) }
    else if (name && type == sNULL) { app.updateSetting(name, value) }
}

void settingRemove(String name) {
    // logTrace("settingRemove($name)...")
    if (name && settings.containsKey(name)) { app.removeSetting(name) }
}

static Boolean devMode() {
    return devModeFLD
}

void activateDirectUpdates(Boolean isLocal=false) {
    logTrace("activateDirectUpdates: ${getServerAddress()}${isLocal ? ' | (Local)' : sBLANK}")
    sendHttpPost('initial', [
        app_id: app.getId(),
        access_token: (String)state.accessToken
    ], 'activateDirectUpdates', getBoolSetting('showDebugLogs'))
}

void attemptServiceRestart(Boolean isLocal=false) {
    logTrace("attemptServiceRestart: ${getServerAddress()}${isLocal ? ' | (Local)' : sBLANK}")
    sendHttpPost('restart', [
        app_id: app.getId(),
        access_token: (String)state.accessToken
    ], 'attemptServiceRestart', getBoolSetting('showDebugLogs'))
}

void sendDeviceRefreshCmd(Boolean isLocal=false) {
    logTrace("sendDeviceRefreshCmd: ${getServerAddress()}${isLocal ? ' | (Local)' : sBLANK}")
    sendHttpPost('refreshDevices', [
        app_id: app.getId(),
        access_token: (String)state.accessToken
    ], 'sendDeviceRefreshCmd', getBoolSetting('showDebugLogs'))
}

void updateServicePrefs(Boolean isLocal=false) {
    logTrace("updateServicePrefs: ${getServerAddress()}${isLocal ? ' | (Local)' : sBLANK}")
    sendHttpPost('updateprefs', [
        app_id: app.getId(),
        access_token: (String)state.accessToken,
        use_cloud: getBoolSetting('use_cloud_endpoint'),
        validateTokenId: getBoolSetting('validate_token'),
        local_hub_ip: ((List)location?.hubs)[0]?.localIP
    ], 'updateServicePrefs', getBoolSetting('showDebugLogs'))
}

def pluginStatus() {
    logTrace('Plugin called... pluginStatus()')
    def body = request?.JSON
    state.pluginUpdates = [hasUpdate: (body?.hasUpdate == true), newVersion: (body?.newVersion ?: null)]
    if (body?.version) { updCodeVerMap('plugin', (String)body?.version) }
    String resultJson = new JsonOutput().toJson([status: 'OK'])
    render contentType: sAPPJSON, data: resultJson
}

def enableDirectUpdates() {
    logTrace('Plugin called enableDirectUpdates()')
    // log.trace "enableDirectUpdates: ($params)"
    state.pluginDetails = [
        directIP: params?.ip,
        directPort: params?.port,
        version: params?.version ?: null
    ]
    remTsVal(sSVR)
    updCodeVerMap('plugin', (String)params?.version ?: sNULL)
    activateDirectUpdates()
    updTsVal('lastDirectUpdsEnabled')
    String resultJson = new JsonOutput().toJson([status: 'OK'])
    render contentType: sAPPJSON, data: resultJson
}

mappings {
    path('/devices')                        { action: [GET: 'getAllData']           }
    path('/alldevices')                     { action: [GET: 'renderDevices']        }
    path('/deviceDebug')                    { action: [GET: 'viewDeviceDebug']      }
    path('/location')                       { action: [GET: 'renderLocation']       }
    path('/pluginStatus')                   { action: [POST: 'pluginStatus']        }
    path('/:id/command/:command')           { action: [POST: 'deviceCommand']       }
    path('/:id/attribute/:attribute')       { action: [GET: 'deviceAttribute']      }
    path('/startDirect/:ip/:port/:version') { action: [POST: 'enableDirectUpdates'] }
}

def appInfoSect() {
    Boolean isNote; isNote = false
    String tStr
    tStr = spanSmBld('Version:', sCLRGRY) + spanSmBr(" v${appVersionFLD}", sCLRGRY)
    tStr += state?.pluginDetails?.version ? spanSmBld('Plugin:', sCLRGRY) + spanSmBr(" v${state?.pluginDetails?.version}", sCLRGRY) : sBLANK
    section (sectH3TS((String)app.name, tStr, getAppImg('hb_tonesto7'), 'orange')) {
        Map minUpdMap = getMinVerUpdsRequired()
        List codeUpdItems = codeUpdateItems(true)
        if (bIs(minUpdMap,'updRequired') && ((List)minUpdMap.updItems).size() > 0) {
            isNote = true
            String str3
            str3 = spanSmBldBr('Updates Required:', sCLRRED)
            ((List)minUpdMap.updItems).each { item-> str3 += spanSmBr("  ${sBULLET} ${item}", sCLRRED) }
            str3 += lineBr() + spanSmBld('If you just updated the code please press Done/Next to let the app process the changes.', sCLRRED)
            paragraph str3
        } else if (codeUpdItems?.size()) {
            isNote = true
            String str2
            str2 = spanSmBldBr('Code Updates Available:', sCLRRED)
            codeUpdItems?.each { item-> str2 += spanSmBr("  ${sBULLET} ${item}", sCLRRED) }
            paragraph str2
        }
        if (!isNote) { paragraph spanSm('No Issues to Report', sCLRGRY) }
        paragraph htmlLine(sCLRGRY)
    }
}

/**********************************************
        APP HELPER FUNCTIONS
***********************************************/

static String getAppImg(String imgName, String ext='.png') { return "https://raw.githubusercontent.com/tonesto7/homebridge-hubitat-tonesto7/${branchFLD}/images/${imgName}${ext}" }

static String getPublicImg(String imgName) { return "https://raw.githubusercontent.com/tonesto7/SmartThings-tonesto7-public/master/resources/icons/${imgName}.png" }

static String sectH3TS(String t, String st, String i = sNULL, String c=sCLR4D9) { return "<h3 style='color:${c};font-weight: bold'>${i ? "<img src='${i}' width='48'> " : sBLANK} ${t?.replaceAll("\\n", '<br>')}</h3>${st ?: sBLANK}" }
static String paraTS(String t, String i = sNULL, Boolean bold=true, String color=sNULL) { return "${color ? "<div style='color: $color;'>" : sBLANK}${bold ? '<b>' : sBLANK}${i ? "<img src='${i}' width='48'> " : sBLANK}${t?.replaceAll("\\n", '<br>')}${bold ? '</b>' : sBLANK}${color ? '</div>' : sBLANK}".toString() }
static String sectHead(String str, String img = sNULL) { return str ? "<h3 style='margin-top:0;margin-bottom:0;'>" + spanImgStr(img) + span(str, sCLR4D9, sNULL, true) + '</h3>' + "<hr style='background-color:${sCLRGRY};font-style:italic;height:1px;border:0;margin-top:0;margin-bottom:0;'>" : sBLANK }
//static String sTS(String t, String i = sNULL, Boolean bold=false) { return "<h3>${i ? "<img src='${i}' width='42'> " : sBLANK} ${bold ? '<b>' : sBLANK}${t?.replaceAll('\n', '<br>')}${bold ? '</b>' : sBLANK}</h3>" }
//static String s3TS(String t, String st, String i = sNULL, String c=sCLR4D9) { return "<h3 style='color:${c};font-weight: bold;'>${i ? "<img src='${i}' width='42'> " : sBLANK} ${t?.replaceAll('\n', '<br>')}</h3>${st ? "${st}" : sBLANK}" }
//static String pTS(String t, String i = sNULL, Boolean bold=true, String color=sNULL) { return "${color ? "<div style='color: $color;'>" : sBLANK}${bold ? '<b>' : sBLANK}${i ? "<img src='${i}' width='42'> " : sBLANK}${t?.replaceAll('\n', '<br>')}${bold ? '</b>' : sBLANK}${color ? '</div>' : sBLANK}" }

static String inTS1(String str, String img = sNULL, String clr=sNULL, Boolean und=true) { return spanSmBldUnd(str, clr, img) }
//static String inTS(String str, String img = sNULL, String clr=sNULL, Boolean und=true) { return divSm(strUnder(str?.replaceAll('\n', sSPACE).replaceAll('<br>', sSPACE), und), clr, img) }

// Root HTML Objects
static String span(String str, String clr=sNULL, String sz=sNULL, Boolean bld=false, Boolean br=false) { return str ? "<span ${(clr || sz || bld) ? "style='${clr ? "color: ${clr};" : sBLANK}${sz ? "font-size: ${sz};" : sBLANK}${bld ? 'font-weight: bold;' : sBLANK}'" : sBLANK}>${str}</span>${br ? sLINEBR : sBLANK}" : sBLANK }
static String div(String str, String clr=sNULL, String sz=sNULL, Boolean bld=false, Boolean br=false) { return str ? "<div ${(clr || sz || bld) ? "style='${clr ? "color: ${clr};" : sBLANK}${sz ? "font-size: ${sz};" : sBLANK}${bld ? 'font-weight: bold;' : sBLANK}'" : sBLANK}>${str}</div>${br ? sLINEBR : sBLANK}" : sBLANK }
static String spanImgStr(String img=sNULL) { return img ? span("<img src='${(!img.startsWith('http://') && !img.startsWith('https://')) ? getAppImg(img) : img}' width='42'> ") : sBLANK }
//static String divImgStr(String str, String img=sNULL) { return ((str) ? div(img ? spanImg(img) + span(str) : str) : sBLANK) }
static String strUnder(String str, Boolean showUnd=true) { return str ? (showUnd ? "<u>${str}</u>" : str) : sBLANK }
static String strStrkTh(String str) { return str ? "<s>${str}</s>"  : sBLANK }
//static String getOkOrNotSymHTML(Boolean ok) { return ok ? span("(${okSymFLD})", sCLRGRN2) : span("(${notOkSymFLD})", sCLRRED2) }
static String htmlLine(String color=sCLR4D9, Integer width = null) { return "<hr style='background-color:${color};height:1px;border:0;margin-top:0;margin-bottom:0;${width ? "width: ${width}px;" : sBLANK}'>" }
static String lineBr(Boolean show=true) { return show ? sLINEBR : sBLANK }

static String inputFooter(String str, String clr=sCLR4D9, Boolean noBr=false) { return str ? lineBr(!noBr) + divSmBld(str, clr) : sBLANK }
//static String inactFoot(String str) { return str ? inputFooter(str, sCLRGRY, true) : sBLANK }
//static String actFoot(String str) { return str ? inputFooter(str, sCLR4D9, false) : sBLANK }
//static String optPrefix() { return spanSm(' (Optional)', 'violet') }

// Custom versions of the root objects above
//static String spanBld(String str, String clr=sNULL, String img=sNULL)      { return str ? spanImgStr(img) + span(str, clr, sNULL, true)            : sBLANK }
static String spanBldBr(String str, String clr=sNULL, String img=sNULL)    { return str ? spanImgStr(img) + span(str, clr, sNULL, true, true)      : sBLANK }
static String spanBr(String str, String clr=sNULL, String img=sNULL)       { return str ? spanImgStr(img) + span(str, clr, sNULL, false, true)     : sBLANK }
static String spanSm(String str, String clr=sNULL, String img=sNULL)       { return str ? spanImgStr(img) + span(str, clr, sSMALL)                 : sBLANK }
static String spanSmBr(String str, String clr=sNULL, String img=sNULL)     { return str ? spanImgStr(img) + span(str, clr, sSMALL, false, true)    : sBLANK }
static String spanSmBld(String str, String clr=sNULL, String img=sNULL)    { return str ? spanImgStr(img) + span(str, clr, sSMALL, true)           : sBLANK }
static String spanSmBldUnd(String str, String clr=sNULL, String img=sNULL) { return str ? spanImgStr(img) + span(strUnder(str), clr, sSMALL, true) : sBLANK }
static String spanSmBldBr(String str, String clr=sNULL, String img=sNULL)  { return str ? spanImgStr(img) + span(str, clr, sSMALL, true, true)     : sBLANK }
static String spanStrkTh(String str, String clr=sNULL)                     { return str ? span(strStrkTh(str), clr, sNULL, false, false) : sBLANK }
static String spanStrkThBr(String str, String clr=sNULL)                   { return str ? span(strStrkTh(str), clr, sNULL, false, true) : sBLANK }
static String spanStrkThBld(String str, String clr=sNULL)                  { return str ? span(strStrkTh(str), clr, sNULL, true, false) : sBLANK }
static String spanStrkThBldBr(String str, String clr=sNULL)                { return str ? span(strStrkTh(str), clr, sNULL, true, true) : sBLANK }
static String spanMd(String str, String clr=sNULL, String img=sNULL)       { return str ? spanImgStr(img) + span(str, clr, sMEDIUM)                : sBLANK }
static String spanMdBr(String str, String clr=sNULL, String img=sNULL)     { return str ? spanImgStr(img) + span(str, clr, sMEDIUM, false, true)   : sBLANK }
static String spanMdBld(String str, String clr=sNULL, String img=sNULL)    { return str ? spanImgStr(img) + span(str, clr, sMEDIUM, true)          : sBLANK }
static String spanMdBldBr(String str, String clr=sNULL, String img=sNULL)  { return str ? spanImgStr(img) + span(str, clr, sMEDIUM, true, true)    : sBLANK }

//static String divBld(String str, String clr=sNULL, String img=sNULL)        { return str ? div(spanImgStr(img) + span(str), clr, sNULL, true, false)   : sBLANK }
//static String divBldBr(String str, String clr=sNULL, String img=sNULL)      { return str ? div(spanImgStr(img) + span(str), clr, sNULL, true, true)    : sBLANK }
//static String divBr(String str, String clr=sNULL, String img=sNULL)         { return str ? div(spanImgStr(img) + span(str), clr, sNULL, false, true)   : sBLANK }
static String divSm(String str, String clr=sNULL, String img=sNULL)         { return str ? div(spanImgStr(img) + span(str), clr, sSMALL)              : sBLANK }
//static String divSmBr(String str, String clr=sNULL, String img=sNULL)       { return str ? div(spanImgStr(img) + span(str), clr, sSMALL, false, true) : sBLANK }
static String divSmBld(String str, String clr=sNULL, String img=sNULL)      { return str ? div(spanImgStr(img) + span(str), clr, sSMALL, true)        : sBLANK }
//static String divSmBldBr(String str, String clr=sNULL, String img=sNULL)    { return str ? div(spanImgStr(img) + span(str), clr, sSMALL, true, true)  : sBLANK }

def appFooter() {
    section() {
        // paragraph htmlLine('orange')
        paragraph spanSm("<div style='text-align:center;'><b><u>Homebridge Hubitat</u></b><br><a href='https://www.paypal.com/cgi-bin/webscr?cmd=_s-xclick&hosted_button_id=RVFJTG8H86SK8&source=url' target='_blank'><img width='120' height='120' src='https://raw.githubusercontent.com/tonesto7/homebridge-hubitat-tonesto7/master/images/donation_qr.png'></a><br><br>Please consider donating if you find this integration useful.</div>", sCLRORG)
    }
}

static String dashItem(String inStr, String strVal, newLine=false) { return "${(inStr == sBLANK && !newLine) ? sBLANK : '\n'} - ${strVal}".toString() }

static String textDonateLink() { return 'https://www.paypal.com/donate?hosted_button_id=5GMA6C3RTLXH6' }

static Integer versionStr2Int(String str) { return str ? str.tokenize('-')[0]?.replaceAll("\\.", sBLANK)?.toInteger() : null }

static String versionCleanup(String str) { return str ? str.tokenize('-')[0] : sNULL }

static Boolean codeUpdIsAvail(String inewVer, String icurVer, String type) {
    Boolean result; result = false
    String latestVer
    String newVer, curVer
    newVer=inewVer
    curVer=icurVer
    if (newVer && curVer) {
        newVer = versionCleanup(newVer)
        curVer = versionCleanup(curVer)
        List<String> versions = [newVer, curVer] as List<String>
        if (newVer != curVer) {
            latestVer = versions.max { a, b ->
                List verA = a?.tokenize('.'); List verB = b?.tokenize('.')
                Integer commonIndices = Math.min(verA?.size(), verB?.size())
                for (Integer i = 0; i < commonIndices; ++i) {
                    if (verA[i]?.toInteger() != verB[i]?.toInteger()) {
                        return verA[i]?.toInteger() <=> verB[i]?.toInteger()
                    }
                }
                verA?.size() <=> verB?.size()
            }
            result = (latestVer == newVer)
        }
    }
    return result
}

Boolean appUpdAvail() { return (state?.appData?.versions && state?.codeVersions?.mainApp && codeUpdIsAvail((String)state?.appData?.versions?.mainApp, appVersionFLD, 'main_app')) }
Boolean pluginUpdAvail() { return (state?.appData?.versions && state?.codeVersions?.plugin && codeUpdIsAvail((String)state?.appData?.versions?.plugin, (String)state?.codeVersions?.plugin, 'plugin')) }

private Map getMinVerUpdsRequired() {
    Boolean updRequired; updRequired = false
    List updItems = []
    Map codeItems = [plugin: 'Homebridge Plugin']
    Map<String,String> codeVers = (Map<String, String>)state.codeVersions ?: [:]
    codeVers?.each { String k, String v->
        try {
            if (codeItems?.containsKey(k) && v != null && (versionStr2Int(v) < (Integer)minVersionsFLD[k])) { updRequired = true; updItems.push(codeItems[k]) }
        } catch (ex) {
            logError("getMinVerUpdsRequired Error: ${ex}", ex)
        }
    }
    return [updRequired: updRequired, updItems: updItems]
}

private List codeUpdateItems(Boolean shrt=false) {
    Boolean appUpd = appUpdAvail()
    Boolean plugUpd = pluginUpdAvail()
    List updItems = []
    if (appUpd) updItems.push("${!shrt ? '\nHomebridge ' : sBLANK}App: (v${state?.appData?.versions?.mainApp?.toString()})")
    if (plugUpd) updItems.push("${!shrt ? '\n' : sBLANK}Plugin: (v${state?.appData?.versions?.plugin?.toString()})")
    return updItems
}

@Field volatile static Map<String,Map> tsDtMapFLD = [:]

Integer getLastTsValSecs(String val, Integer nullVal=1000000) {
    String appId = app.getId().toString()
    Map tsMap = tsDtMapFLD[appId] ?: [:]
    return (val && tsMap && tsMap[val]) ? GetTimeDiffSeconds((String)tsMap[val]).toInteger() : nullVal
}

private void updTsVal(String key, String dt=sNULL) {
    String appId = app.getId().toString()
    Map data = tsDtMapFLD[appId] ?: [:]
    if (key) { data[key] = dt ?: getDtNow() }
    tsDtMapFLD[appId] = data
    tsDtMapFLD = tsDtMapFLD
}

private void remTsVal(key) {
    String appId = app.getId().toString()
    Map data = tsDtMapFLD[appId] ?: [:]
    if (key) {
        if( key instanceof List) {
            List<String> klist = (List)key
            klist.each { k-> if (data.containsKey(k)) { data.remove(k) } }
        } else {
            String ks = key
            if (ks && data.containsKey(ks)) { data.remove(ks) }
        }
        tsDtMapFLD[appId] = data
        tsDtMapFLD = tsDtMapFLD
    }
}

private String getTsVal(String val) {
    String appId = app.getId().toString()
    Map tsMap = tsDtMapFLD[appId]
    if (val && tsMap && tsMap[val]) { return (String)tsMap[val] }
    return sNULL
}

private void updCodeVerMap(String key, String val) {
    Map cv; cv = (Map)state.codeVersions
    if (cv == null) cv = [:]
    if (val && (!cv.containsKey(key) || (cv.containsKey(key) && (String)cv[key] != val))) { cv[key] = val }
    if (cv.containsKey(key) && val == sNULL) { cv.remove(key) }
    state.codeVersions = cv
}

private void updInstData(String key, val) {
    Map iData = (Map)state.installData ?: [:]
    iData[key] = val
    state.installData = iData
}

private getInstData(String key) {
    Map iMap = (Map)state.installData
    if (key && iMap && iMap[key]) { return iMap[key] }
    return null
}

private void checkVersionData(Boolean now = false) { //This reads a JSON file from GitHub with version numbers
    Integer lastUpd = getLastTsValSecs('lastAppDataUpdDt')
    if (now || !state.appData || (lastUpd > (3600 * 6))) {
        if (now && (lastUpd < 300)) { return }
        getConfigData()
    }
}

void getConfigData() {
    Map params = [
        uri: 'https://raw.githubusercontent.com/tonesto7/homebridge-hubitat-tonesto7/master/appData.json',
        contentType: sAPPJSON,
        timeout: 20
    ]
    Map data = (Map)getWebData(params, 'appData', false)
    if (data) {
        state.appData = data
        updTsVal('lastAppDataUpdDt')
        logDebug("Successfully Retrieved (v${data.appDataVer}) of AppData Content from GitHub Repo...")
    }
}

private getWebData(Map params, String desc, Boolean text=true) {
    try {
        httpGet(params) { resp ->
            if (resp?.status != 200) { logWarn("${resp?.status} $params") }
            if (resp?.data) {
                if (text) { return resp.data.text?.toString() }
                return resp.data
            }
        }
    } catch (ex) {
        if (ex instanceof groovyx.net.http.HttpResponseException) { logWarn("${desc} file not found") }
        else { logError("getWebData Exception | params: $params, desc: $desc, text: $text | Error: ${ex}", ex) }
        if (text) { return "${desc} info not found" }
        return null
    }
}

/******************************************
|       DATE | TIME HELPERS
******************************************/
static String formatDt(Date dt, Boolean tzChg=false) {
    SimpleDateFormat tf = new SimpleDateFormat('E MMM dd HH:mm:ss z yyyy')
    if (tzChg && getDefTz()) { tf.setTimeZone(getDefTz()) }
    return tf.format(dt)
}

static String getDtNow() {
    Date now = new Date()
    return formatDt(now)
}

Long GetTimeDiffSeconds(String lastDate, String sender=sNULL) {
    if (lastDate) {
        if (!lastDate.contains('dtNow')) {
            //String stopVal = getDtNow()
            Long start = Date.parse('E MMM dd HH:mm:ss z yyyy', lastDate).getTime()
            //Long stop = Date.parse("E MMM dd HH:mm:ss z yyyy", stopVal).getTime()
            Long stop = wnow()
            Long diff = (Long)((stop - start) / 1000L)
            return diff
        }
    } else {
        logError("GetTimeDiffSeconds Exception: (${sender ? "$sender | " : sBLANK}lastDate: $lastDate)")
    }
    return 10000L
}

/******************************************
|       Changelog Logic
******************************************/
Boolean showDonationOk() { return ((Boolean)state.isInstalled && !state?.installData?.shownDonation && getDaysSinceUpdated() >= 30 && !getBoolSetting('sentDonation')) }

Integer getDaysSinceUpdated() {
    def t0 = state.installData?.updatedDt
    String updDt = t0 ? (String)t0 : sNULL
    if (updDt == sNULL || updDt == 'Not Set') {
        updInstData('updatedDt', getDtNow())
        return 0
    }
    Date start = Date.parse('E MMM dd HH:mm:ss z yyyy', updDt)
    Date stop = new Date()
    if (start && stop) { return (stop - start) }
    return 0
}

String changeLogData() {
    String txt
    txt = (String)getWebData([uri: 'https://raw.githubusercontent.com/tonesto7/homebridge-hubitat-tonesto7/master/CHANGELOG-app.md', contentType: 'text/plain; charset=UTF-8', timeout: 20], 'changelog', true)
    txt = txt?.replaceAll('##', sBLANK)?.replaceAll(/(_\*\*)/, '<b>')?.replaceAll(/(\*\*_)/, '</b>') // Replaces header format
    txt = txt?.replaceAll(/(- )/, "   ${sBULLET} ")
    txt = txt?.replaceAll(/(\[NEW])/, spanSmBld('[NEW]'))
    txt = txt?.replaceAll(/(\[UPDATE])/, spanSmBld('[FIX]'))
    txt = txt?.replaceAll(/(\[FIX])/, spanSmBld('[FIX]'))
    return txt // Replaces ## then **_ and _** in changelog data
}

Boolean showChgLogOk() { return ((Boolean)state.isInstalled && ((String)state.curAppVer != appVersionFLD || state?.installData?.shownChgLog != true)) }

private changeLogPage() {
    return dynamicPage(name: 'changeLogPage', title: sBLANK, nextPage: 'mainPage', install: false) {
        section(sectHead('Release Notes:', 'change_log')) { paragraph spanSm(changeLogData()) }
        state.curAppVer = appVersionFLD
        updInstData('shownChgLog', true)
    }
}

private void addToHistory(String logKey, Map data, Integer max=10) {
    String appId = app.getId().toString()
    Boolean ssOk = true
    /* groovylint-disable-next-line UnusedVariable */
    Boolean aa = getTheLock(sHMLF, "addToHistory(${logKey})")
    // log.trace "lock wait: ${aa}"

    Map<String,List> memStore = historyMapFLD[appId] ?: [:]
    List eData; eData = (List)memStore[logKey] ?: []
    if (eData.find { it?.data == data }) {
        releaseTheLock(sHMLF)
        return
}
    eData.push([dt: getDtNow(), gt: wnow(), data: data])
    Integer lsiz = eData.size()
    if (!ssOk || lsiz > max) { eData = eData.drop( (lsiz - max) ) }
    updMemStoreItem(logKey, eData)

    releaseTheLock(sHMLF)
}

private void logDebug(String msg)  { if (getBoolSetting('showDebugLogs')) logPrefix(sDBG, msg, "purple") }
private void logTrace(String msg)  { if (getBoolSetting('showDebugLogs')) logPrefix('trace', msg, sCLRGRY) }
private void logInfo(String msg)   { logPrefix(sINFO, msg, sCLR9B1) }
private void logWarn(String msg)   { logPrefix('warn', msg, sCLRORG) }
private void logError(String msg, ex=null) {
    logPrefix('error', msg, sCLRRED)
    String a
    try {
        if (ex) a = getExceptionMessageWithLine(ex)
    } catch (ignored) {
    }
    if(a) { logPrefix('error', a, sCLRRED) }
}

private void logPrefix(String lvl, String msg, String color = sNULL) {
    String pad = sBLANK
    if (lvl in ['warn', sINFO]) { pad = sSPACE }
    log."$lvl" pad + span("Homebridge (v${appVersionFLD}) | ", sCLRGRY) + span(msg, color)
}

private List<Map> getCmdHistory() {
    Boolean aa = getTheLock(sHMLF, 'getCmdHistory')
    // log.trace "lock wait: ${aa}"

    List<Map> his; his = getMemStoreItem('cmdHistory')
    if (his == null) his = []
    List<Map> newHis = (List<Map>)[] + his

    releaseTheLock(sHMLF)
    return newHis
}

private List<Map> getEvtHistory() {
    Boolean aa = getTheLock(sHMLF, 'getEvtHistory')
    // log.trace "lock wait: ${aa}"

    List<Map> his; his = getMemStoreItem('evtHistory')
    if (his == null) his = []
    List<Map> newHis = (List<Map>)[] + his

    releaseTheLock(sHMLF)
    return newHis
}

private void clearHistory() {
    String appId = app.getId().toString()
    Boolean aa = getTheLock(sHMLF, 'clearHistory')
    // log.trace "lock wait: ${aa}"

    historyMapFLD[appId] = [:]
    historyMapFLD = historyMapFLD

    releaseTheLock(sHMLF)
}

private void logEvt(Map evtData) { addToHistory('evtHistory', evtData, 25) }
private void logCmd(Map cmdData) { addToHistory('cmdHistory', cmdData, 25) }

@Field volatile static Map<String,Map> historyMapFLD = [:]

// FIELD VARIABLE FUNCTIONS
private void updMemStoreItem(String key, List val) {
    String appId = app.getId().toString()
    Map memStore = historyMapFLD[appId] ?: [:]
    memStore[key] = val
    historyMapFLD[appId] = memStore
    historyMapFLD = historyMapFLD
// log.debug("updMemStoreItem(${key}): ${memStore[key]}")
}

private List getMemStoreItem(String key) {
    String appId = app.getId().toString()
    Map<String, List> memStore = historyMapFLD[appId] ?: [:]
    return (List)memStore[key] ?: null
}

// Memory Barrier
@Field static Semaphore theMBLockFLD = new Semaphore(0)

static void mb(String meth=sNULL) {
    if (theMBLockFLD.tryAcquire()) {
        theMBLockFLD.release()
    }
}

@Field static final String sHMLF = 'theHistMapLockFLD'
@Field static Semaphore histMapLockFLD = new Semaphore(1)

private Integer getSemaNum(String name) {
    if (name == sHMLF) return 0
    log.warn 'unrecognized lock name...'
    return 0
// Integer stripes=22
// if(name.isNumber()) return name.toInteger()%stripes
// Integer hash=smear(name.hashCode())
// return Math.abs(hash)%stripes
// log.info "sema $name # $sema"
}

Semaphore getSema(Integer snum) {
    switch (snum) {
        case 0:
            return histMapLockFLD
        default: log.error "bad hash result $snum"
            return null
    }
}

@Field volatile static Map<String,Long> lockTimesFLD = [:]
@Field volatile static Map<String,String> lockHolderFLD = [:]

Boolean getTheLock(String qname, String meth=sNULL, Boolean longWait=false) {
    Long waitT = longWait ? 1000L : 60L
    Boolean wait; wait = false
    Integer semaNum = getSemaNum(qname)
    String semaSNum = semaNum.toString()
    Semaphore sema = getSema(semaNum)
    while (!sema.tryAcquire()) {
        // did not get the lock
        Long timeL; timeL = lockTimesFLD[semaSNum]
        if (timeL == null) {
            timeL = wnow()
            lockTimesFLD[semaSNum] = timeL
            lockTimesFLD = lockTimesFLD
        }
        if (devMode()) { log.warn "waiting for ${qname} ${semaSNum} lock access, $meth, long: $longWait, holder: ${(String)lockHolderFLD[semaSNum]}" }
        pauseExecution(waitT)
        wait = true
        if ((wnow() - timeL) > 30000L) {
            releaseTheLock(qname)
            if (devMode()) { log.warn "overriding lock $meth" }
        }
    }
    lockTimesFLD[semaSNum] = wnow()
    lockTimesFLD = lockTimesFLD
    lockHolderFLD[semaSNum] = "${app.getId()} ${meth}".toString()
    lockHolderFLD = lockHolderFLD
    return wait
}

void releaseTheLock(String qname) {
    Integer semaNum = getSemaNum(qname)
    String semaSNum = semaNum.toString()
    Semaphore sema = getSema(semaNum)
    lockTimesFLD[semaSNum] = null
    lockTimesFLD = lockTimesFLD
    lockHolderFLD[semaSNum] = sNULL
    lockHolderFLD = lockHolderFLD
    sema.release()
}

private Long wnow(){ return (Long)now() }
private static TimeZone getDefTz() { return TimeZone.getDefault() }

@CompileStatic
private static Boolean bIs(Map m,String v) { (Boolean)m.get(v) }

private getSetting(String name) { return settings.get(name) }
private Boolean getBoolSetting(String name) { return (Boolean)settings.get(name) == true }
private Boolean getBoolDefSetting(String name,Boolean defVal=true){
    if(settings.get(name) == null) {
        settingUpdate(name,defVal.toString(),sBOOL)
        return defVal
    }
    return getBoolSetting(name)
}

private List getListSetting(String name) { return (List)settings.get(name) ?: [] }

static String getObjType(obj) {
    if(obj instanceof String)return 'String'
    else if(obj instanceof Map)return 'Map'
    else if(obj instanceof List)return 'List'
    else if(obj instanceof ArrayList)return 'ArrayList'
    else if(obj instanceof BigInteger)return 'BigInt'
    else if(obj instanceof Long)return 'Long'
    else if(obj instanceof Integer)return 'Int'
    else if(obj instanceof Boolean)return 'Bool'
    else if(obj instanceof BigDecimal)return 'BigDec'
    else if(obj instanceof Double)return 'Double'
    else if(obj instanceof Float)return 'Float'
    else if(obj instanceof Byte)return 'Byte'
    else if(obj instanceof com.hubitat.app.DeviceWrapper)return 'Device'
    else{
        //      if(eric()) log.error "object: ${describeObject(obj)}"
        return 'unknown'
    }
}<|MERGE_RESOLUTION|>--- conflicted
+++ resolved
@@ -55,11 +55,7 @@
 @Field static final String platformFLD    = 'Hubitat'
 @Field static final String pluginNameFLD  = 'Hubitat-v2'
 @Field static final Boolean devModeFLD    = false
-<<<<<<< HEAD
-@Field static final Map minVersionsFLD    = [plugin: 283]
-=======
 @Field static final Map minVersionsFLD    = [plugin: 290]
->>>>>>> 8b565244
 @Field static final String sNULL          = (String) null
 @Field static final String sBLANK         = ''
 @Field static final String sSPACE         = ' '
