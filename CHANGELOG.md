<<<<<<< HEAD
=======
## _**v2.9.0**_ (08-26-2023)

- [FIX] Tweaked the detection logic slightly to help with devices that show that they have invalid values for some characteristics.

>>>>>>> 8b565244
## _**v2.8.3**_ (08-22-2023)

- [FIX] Package updates for security.

## _**v2.7.1**_ (01-21-2023)

- [FIX] Package updates for security.

## _**v2.6.0**_ (12-20-2022)

- [NEW] Added new pluginTest endpoint so the HE app can test if communication with the plugin is working.
- [FIX] Package updates for security.

## _**v2.5.18**_ (10-8-2022)

- [FIX] Disabled Debug Logging.


## _**v2.5.16**_ (10-8-2022)

- [NEW] Package updates for security.
- [FIX] Made changes to support HSM Alarm Triggers in HomeKit.

## _**v2.5.14**_

- [FIX] Lowered chalk package back to v4.x.
  
## _**v2.5.13**_

- [NEW] Package updates for security.

## _**v2.5.12**_

- [FIX] WindowShades will now be detected on devices with speed attributes.
- [NEW] Package updates for security.

## _**v2.5.11**_

- [NEW] Package updates for security.

## _**v2.5.9**_

- [NEW] Added Config Parameter (configure_light_by_name) to stop homebridge plugin from assigning device as a light because device has light in the name.
  
## _**v2.5.8**_

- [NEW] Added Config Parameter (configure_fan_by_name) to stop homebridge plugin from assigning device as a fan because device has Fan in the name.

## v2.5.7

- [FIX] Fixed AlarmSystem Triggers for Intrusion Alerts for HSM. 
  - Please note that when alerts occur you will see a warning in the logs like this: ```This plugin generated a warning from the characteristic 'Security System Target State': characteristic was supplied illegal value: number 4 exceeded maximum of 3. See https://git.io/JtMGR for more info.``` This error is harmless

## v2.5.6

- [FIX] Fixed exception when removing adaptive lighting from a device.

## v2.5.5

- [NEW] Support for marking switches as Outlets under HomeKit.

## v2.5.4

- [FIX] Minor fix for some water sensors not working.

## v2.5.3

- [FIX] Logging tweaks and cleanups.

## v2.5.2

- [FIX] Resolved bugs from recent log changes.

## v2.5.0

- [FIX] Switch status updates should now work correctly.
- [REMOVE] Removed custom logger and switched to native homebridge logging interface
  
## v2.4.1

- [NEW] Finally Added support for buttons/remotes under HomeKit.
- [FIX] Tried to add a check for values to detect if they are empty
- [FIX] Fixed issue with Adaptive Lighting not being removed when disabling via app or config file.
- [FIX] Bug fixes.
  
## v2.3.3

- [NEW] Added support for the new light input to block a light from supporting adaptive lighting .
- [FIX] Node package updates.

## v2.3.1-v2.3.2

- [NEW] Added support for HomeKit's new Adaptive Lighting (Only works with Bulbs supporting ColorTemp and Brightness) [Adaptive Lighting](https://www.howtogeek.com/712520/how-to-use-adaptive-lighting-with-apple-homekit-lights/#:~:text=The%20Adaptive%20Lighting%20feature%20was,home%20lights%20throughout%20the%20day.).
  - Please note that this feature may not set the temps correctly for certain bulbs and may require some tweaks to the config file. (See: adaptive_lighting_offset in the readme)
- [FIX] Tweaks colorTemp conversion logic.

## v2.3.0

- [NEW] Added support for FanControl capability and speed attributes in Fans.
- [UPDATE] Stripped out unnecessary capabilities and attributes for fan devices
- [FIX] Bug fixes and node package updates.

## v2.2.2

- [NEW] Added new config option for rounding levels <5 to 0 and > 95 to 100 (On by Default now).
- [FIX] Log cleanups.

## v2.2.0

- [NEW] Create virtual devices under HomeKit to trigger your WebCoRE pistons.
- [FIX] Tweaked value transforms for temperature, colorTemperature, to prevent errors.
- [FIX] Stopped ChargingState errors in logs.
- [FIX] Cleaned up unnecessary logging.
- [UPDATE] Code cleanups and optimizations.

## v2.1.3

- [FIX] Last plugin update broke HSM events.
- [FIX] Fixed validate token feature

## v2.1.2

- [NEW] Added logging for the PowerSource value

## v2.1.1

- [FIX] Fix for https responses.

## v2.1.0

- [FIX] There was an issue with the plugin not sending back the response to the HE app as JSON which would throw a 500 error.
- [UPDATE] Slight cleanup of the logic of updating config settings from Hubitat.
- [UPDATE] @jorhett submitted some logging cleanups and made them more human friendly on the plugin side.
- [UPDATE] Minor code cleanups and tweaks.

## v2.0.7

- [UPDATE] Restored support for charging state under batteries in HomeKit.

## v2.0.6

- [UPDATE] Added fan characteristic to thermostats.
- [FIX] Shades devices that don't use level commands should now work with setPosition.
- [FIX] Generic Zigbee RGBW bulb drivers were throwing error for setColorTemperature commands not being an integer.

## v2.0.2

- [FIX] HSM status updates should now work correctly.

## v2.0.0

- [NEW] **_Important NOTICE:_**
  
  - **Due to the changes in the plugin API you can not directly update the plugin from v1, you will need to add as a new accessory and setup your devices/automations/scenes again.
  On a positive note, you can use your existing hubitat app instance as long as you update it to the latest code.**

- [NEW] Completely rewrote the entire plugin from the ground up using modern javascript structure.
- [NEW] The code is now much cleaner, easier to update/maintain, and easier for others to follow.
- [NEW] The plugin is now faster, leaner, and way more stable than the previous versions.
- [NEW] The plugin now uses the Homebridge Dynamic platform API, meaning it no longer requires a restart of the Homebridge service for device changes to occur.
- [NEW] The plugin now utilizes the device cache on service restart to prevent losing all of your devices when the plugin fails to start for an extended period of time.
- [NEW] Plugin will now remove devices no longer selected under Hubitat App.
- [NEW] Logging system was rewritten to provide more insight into issues and status, as well as write them to a file.
- [NEW] Switched web request library from Request-Promise to Axios.
- [FIX] StatusActive characteristic now reports correctly.
- [NEW] Added support for bringing acceleration sensors into homekit as motion sensors.
- [FIX] Lot's of fixes for device state updates and device commands.
- [FIX] Added support for AirPurifier & AirQuality (@danielskowronski)
- [FIX] Delays on device event updates resolved.
- [FIX] Thermostat Mode fixes (@torandreroland)
- [NEW] Many, many other bug fixes for devices, commands and many other items.
<|MERGE_RESOLUTION|>--- conflicted
+++ resolved
@@ -1,178 +1,175 @@
-<<<<<<< HEAD
-=======
-## _**v2.9.0**_ (08-26-2023)
-
-- [FIX] Tweaked the detection logic slightly to help with devices that show that they have invalid values for some characteristics.
-
->>>>>>> 8b565244
-## _**v2.8.3**_ (08-22-2023)
-
-- [FIX] Package updates for security.
-
-## _**v2.7.1**_ (01-21-2023)
-
-- [FIX] Package updates for security.
-
-## _**v2.6.0**_ (12-20-2022)
-
-- [NEW] Added new pluginTest endpoint so the HE app can test if communication with the plugin is working.
-- [FIX] Package updates for security.
-
-## _**v2.5.18**_ (10-8-2022)
-
-- [FIX] Disabled Debug Logging.
-
-
-## _**v2.5.16**_ (10-8-2022)
-
-- [NEW] Package updates for security.
-- [FIX] Made changes to support HSM Alarm Triggers in HomeKit.
-
-## _**v2.5.14**_
-
-- [FIX] Lowered chalk package back to v4.x.
-  
-## _**v2.5.13**_
-
-- [NEW] Package updates for security.
-
-## _**v2.5.12**_
-
-- [FIX] WindowShades will now be detected on devices with speed attributes.
-- [NEW] Package updates for security.
-
-## _**v2.5.11**_
-
-- [NEW] Package updates for security.
-
-## _**v2.5.9**_
-
-- [NEW] Added Config Parameter (configure_light_by_name) to stop homebridge plugin from assigning device as a light because device has light in the name.
-  
-## _**v2.5.8**_
-
-- [NEW] Added Config Parameter (configure_fan_by_name) to stop homebridge plugin from assigning device as a fan because device has Fan in the name.
-
-## v2.5.7
-
-- [FIX] Fixed AlarmSystem Triggers for Intrusion Alerts for HSM. 
-  - Please note that when alerts occur you will see a warning in the logs like this: ```This plugin generated a warning from the characteristic 'Security System Target State': characteristic was supplied illegal value: number 4 exceeded maximum of 3. See https://git.io/JtMGR for more info.``` This error is harmless
-
-## v2.5.6
-
-- [FIX] Fixed exception when removing adaptive lighting from a device.
-
-## v2.5.5
-
-- [NEW] Support for marking switches as Outlets under HomeKit.
-
-## v2.5.4
-
-- [FIX] Minor fix for some water sensors not working.
-
-## v2.5.3
-
-- [FIX] Logging tweaks and cleanups.
-
-## v2.5.2
-
-- [FIX] Resolved bugs from recent log changes.
-
-## v2.5.0
-
-- [FIX] Switch status updates should now work correctly.
-- [REMOVE] Removed custom logger and switched to native homebridge logging interface
-  
-## v2.4.1
-
-- [NEW] Finally Added support for buttons/remotes under HomeKit.
-- [FIX] Tried to add a check for values to detect if they are empty
-- [FIX] Fixed issue with Adaptive Lighting not being removed when disabling via app or config file.
-- [FIX] Bug fixes.
-  
-## v2.3.3
-
-- [NEW] Added support for the new light input to block a light from supporting adaptive lighting .
-- [FIX] Node package updates.
-
-## v2.3.1-v2.3.2
-
-- [NEW] Added support for HomeKit's new Adaptive Lighting (Only works with Bulbs supporting ColorTemp and Brightness) [Adaptive Lighting](https://www.howtogeek.com/712520/how-to-use-adaptive-lighting-with-apple-homekit-lights/#:~:text=The%20Adaptive%20Lighting%20feature%20was,home%20lights%20throughout%20the%20day.).
-  - Please note that this feature may not set the temps correctly for certain bulbs and may require some tweaks to the config file. (See: adaptive_lighting_offset in the readme)
-- [FIX] Tweaks colorTemp conversion logic.
-
-## v2.3.0
-
-- [NEW] Added support for FanControl capability and speed attributes in Fans.
-- [UPDATE] Stripped out unnecessary capabilities and attributes for fan devices
-- [FIX] Bug fixes and node package updates.
-
-## v2.2.2
-
-- [NEW] Added new config option for rounding levels <5 to 0 and > 95 to 100 (On by Default now).
-- [FIX] Log cleanups.
-
-## v2.2.0
-
-- [NEW] Create virtual devices under HomeKit to trigger your WebCoRE pistons.
-- [FIX] Tweaked value transforms for temperature, colorTemperature, to prevent errors.
-- [FIX] Stopped ChargingState errors in logs.
-- [FIX] Cleaned up unnecessary logging.
-- [UPDATE] Code cleanups and optimizations.
-
-## v2.1.3
-
-- [FIX] Last plugin update broke HSM events.
-- [FIX] Fixed validate token feature
-
-## v2.1.2
-
-- [NEW] Added logging for the PowerSource value
-
-## v2.1.1
-
-- [FIX] Fix for https responses.
-
-## v2.1.0
-
-- [FIX] There was an issue with the plugin not sending back the response to the HE app as JSON which would throw a 500 error.
-- [UPDATE] Slight cleanup of the logic of updating config settings from Hubitat.
-- [UPDATE] @jorhett submitted some logging cleanups and made them more human friendly on the plugin side.
-- [UPDATE] Minor code cleanups and tweaks.
-
-## v2.0.7
-
-- [UPDATE] Restored support for charging state under batteries in HomeKit.
-
-## v2.0.6
-
-- [UPDATE] Added fan characteristic to thermostats.
-- [FIX] Shades devices that don't use level commands should now work with setPosition.
-- [FIX] Generic Zigbee RGBW bulb drivers were throwing error for setColorTemperature commands not being an integer.
-
-## v2.0.2
-
-- [FIX] HSM status updates should now work correctly.
-
-## v2.0.0
-
-- [NEW] **_Important NOTICE:_**
-  
-  - **Due to the changes in the plugin API you can not directly update the plugin from v1, you will need to add as a new accessory and setup your devices/automations/scenes again.
-  On a positive note, you can use your existing hubitat app instance as long as you update it to the latest code.**
-
-- [NEW] Completely rewrote the entire plugin from the ground up using modern javascript structure.
-- [NEW] The code is now much cleaner, easier to update/maintain, and easier for others to follow.
-- [NEW] The plugin is now faster, leaner, and way more stable than the previous versions.
-- [NEW] The plugin now uses the Homebridge Dynamic platform API, meaning it no longer requires a restart of the Homebridge service for device changes to occur.
-- [NEW] The plugin now utilizes the device cache on service restart to prevent losing all of your devices when the plugin fails to start for an extended period of time.
-- [NEW] Plugin will now remove devices no longer selected under Hubitat App.
-- [NEW] Logging system was rewritten to provide more insight into issues and status, as well as write them to a file.
-- [NEW] Switched web request library from Request-Promise to Axios.
-- [FIX] StatusActive characteristic now reports correctly.
-- [NEW] Added support for bringing acceleration sensors into homekit as motion sensors.
-- [FIX] Lot's of fixes for device state updates and device commands.
-- [FIX] Added support for AirPurifier & AirQuality (@danielskowronski)
-- [FIX] Delays on device event updates resolved.
-- [FIX] Thermostat Mode fixes (@torandreroland)
-- [NEW] Many, many other bug fixes for devices, commands and many other items.
+## _**v2.9.0**_ (08-26-2023)
+
+- [FIX] Tweaked the detection logic slightly to help with devices that show that they have invalid values for some characteristics.
+
+## _**v2.8.3**_ (08-22-2023)
+
+- [FIX] Package updates for security.
+
+## _**v2.7.1**_ (01-21-2023)
+
+- [FIX] Package updates for security.
+
+## _**v2.6.0**_ (12-20-2022)
+
+- [NEW] Added new pluginTest endpoint so the HE app can test if communication with the plugin is working.
+- [FIX] Package updates for security.
+
+## _**v2.5.18**_ (10-8-2022)
+
+- [FIX] Disabled Debug Logging.
+
+
+## _**v2.5.16**_ (10-8-2022)
+
+- [NEW] Package updates for security.
+- [FIX] Made changes to support HSM Alarm Triggers in HomeKit.
+
+## _**v2.5.14**_
+
+- [FIX] Lowered chalk package back to v4.x.
+  
+## _**v2.5.13**_
+
+- [NEW] Package updates for security.
+
+## _**v2.5.12**_
+
+- [FIX] WindowShades will now be detected on devices with speed attributes.
+- [NEW] Package updates for security.
+
+## _**v2.5.11**_
+
+- [NEW] Package updates for security.
+
+## _**v2.5.9**_
+
+- [NEW] Added Config Parameter (configure_light_by_name) to stop homebridge plugin from assigning device as a light because device has light in the name.
+  
+## _**v2.5.8**_
+
+- [NEW] Added Config Parameter (configure_fan_by_name) to stop homebridge plugin from assigning device as a fan because device has Fan in the name.
+
+## v2.5.7
+
+- [FIX] Fixed AlarmSystem Triggers for Intrusion Alerts for HSM. 
+  - Please note that when alerts occur you will see a warning in the logs like this: ```This plugin generated a warning from the characteristic 'Security System Target State': characteristic was supplied illegal value: number 4 exceeded maximum of 3. See https://git.io/JtMGR for more info.``` This error is harmless
+
+## v2.5.6
+
+- [FIX] Fixed exception when removing adaptive lighting from a device.
+
+## v2.5.5
+
+- [NEW] Support for marking switches as Outlets under HomeKit.
+
+## v2.5.4
+
+- [FIX] Minor fix for some water sensors not working.
+
+## v2.5.3
+
+- [FIX] Logging tweaks and cleanups.
+
+## v2.5.2
+
+- [FIX] Resolved bugs from recent log changes.
+
+## v2.5.0
+
+- [FIX] Switch status updates should now work correctly.
+- [REMOVE] Removed custom logger and switched to native homebridge logging interface
+  
+## v2.4.1
+
+- [NEW] Finally Added support for buttons/remotes under HomeKit.
+- [FIX] Tried to add a check for values to detect if they are empty
+- [FIX] Fixed issue with Adaptive Lighting not being removed when disabling via app or config file.
+- [FIX] Bug fixes.
+  
+## v2.3.3
+
+- [NEW] Added support for the new light input to block a light from supporting adaptive lighting .
+- [FIX] Node package updates.
+
+## v2.3.1-v2.3.2
+
+- [NEW] Added support for HomeKit's new Adaptive Lighting (Only works with Bulbs supporting ColorTemp and Brightness) [Adaptive Lighting](https://www.howtogeek.com/712520/how-to-use-adaptive-lighting-with-apple-homekit-lights/#:~:text=The%20Adaptive%20Lighting%20feature%20was,home%20lights%20throughout%20the%20day.).
+  - Please note that this feature may not set the temps correctly for certain bulbs and may require some tweaks to the config file. (See: adaptive_lighting_offset in the readme)
+- [FIX] Tweaks colorTemp conversion logic.
+
+## v2.3.0
+
+- [NEW] Added support for FanControl capability and speed attributes in Fans.
+- [UPDATE] Stripped out unnecessary capabilities and attributes for fan devices
+- [FIX] Bug fixes and node package updates.
+
+## v2.2.2
+
+- [NEW] Added new config option for rounding levels <5 to 0 and > 95 to 100 (On by Default now).
+- [FIX] Log cleanups.
+
+## v2.2.0
+
+- [NEW] Create virtual devices under HomeKit to trigger your WebCoRE pistons.
+- [FIX] Tweaked value transforms for temperature, colorTemperature, to prevent errors.
+- [FIX] Stopped ChargingState errors in logs.
+- [FIX] Cleaned up unnecessary logging.
+- [UPDATE] Code cleanups and optimizations.
+
+## v2.1.3
+
+- [FIX] Last plugin update broke HSM events.
+- [FIX] Fixed validate token feature
+
+## v2.1.2
+
+- [NEW] Added logging for the PowerSource value
+
+## v2.1.1
+
+- [FIX] Fix for https responses.
+
+## v2.1.0
+
+- [FIX] There was an issue with the plugin not sending back the response to the HE app as JSON which would throw a 500 error.
+- [UPDATE] Slight cleanup of the logic of updating config settings from Hubitat.
+- [UPDATE] @jorhett submitted some logging cleanups and made them more human friendly on the plugin side.
+- [UPDATE] Minor code cleanups and tweaks.
+
+## v2.0.7
+
+- [UPDATE] Restored support for charging state under batteries in HomeKit.
+
+## v2.0.6
+
+- [UPDATE] Added fan characteristic to thermostats.
+- [FIX] Shades devices that don't use level commands should now work with setPosition.
+- [FIX] Generic Zigbee RGBW bulb drivers were throwing error for setColorTemperature commands not being an integer.
+
+## v2.0.2
+
+- [FIX] HSM status updates should now work correctly.
+
+## v2.0.0
+
+- [NEW] **_Important NOTICE:_**
+  
+  - **Due to the changes in the plugin API you can not directly update the plugin from v1, you will need to add as a new accessory and setup your devices/automations/scenes again.
+  On a positive note, you can use your existing hubitat app instance as long as you update it to the latest code.**
+
+- [NEW] Completely rewrote the entire plugin from the ground up using modern javascript structure.
+- [NEW] The code is now much cleaner, easier to update/maintain, and easier for others to follow.
+- [NEW] The plugin is now faster, leaner, and way more stable than the previous versions.
+- [NEW] The plugin now uses the Homebridge Dynamic platform API, meaning it no longer requires a restart of the Homebridge service for device changes to occur.
+- [NEW] The plugin now utilizes the device cache on service restart to prevent losing all of your devices when the plugin fails to start for an extended period of time.
+- [NEW] Plugin will now remove devices no longer selected under Hubitat App.
+- [NEW] Logging system was rewritten to provide more insight into issues and status, as well as write them to a file.
+- [NEW] Switched web request library from Request-Promise to Axios.
+- [FIX] StatusActive characteristic now reports correctly.
+- [NEW] Added support for bringing acceleration sensors into homekit as motion sensors.
+- [FIX] Lot's of fixes for device state updates and device commands.
+- [FIX] Added support for AirPurifier & AirQuality (@danielskowronski)
+- [FIX] Delays on device event updates resolved.
+- [FIX] Thermostat Mode fixes (@torandreroland)
+- [NEW] Many, many other bug fixes for devices, commands and many other items.